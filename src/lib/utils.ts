--- conflicted
+++ resolved
@@ -1,10 +1,5 @@
-<<<<<<< HEAD
-import { clsx, type ClassValue } from "clsx";
-import { twMerge } from "tailwind-merge";
-=======
 import { type ClassValue, clsx } from "clsx"
 import { twMerge } from "tailwind-merge"
->>>>>>> 4db015b0
 
 export function cn(...inputs: ClassValue[]) {
   return twMerge(clsx(inputs));
