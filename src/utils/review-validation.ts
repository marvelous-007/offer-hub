/**
 * Review Validation and Quality Assessment Utilities
 * Comprehensive validation system for multi-dimensional ratings and review content
 */

import {
  MultiDimensionalRating,
  RatingValidation,
  RatingValidationConfig,
  RatingConsistencyCheck,
  OutlierDetection,
  ReviewCreationData,
  ReviewTemplate,
  ReviewTemplateSection,
  ModerationFlag,
<<<<<<< HEAD
  ModerationFlagType,
  ReviewPattern,
  RATING_DIMENSIONS,
=======
  ReviewPattern
>>>>>>> 4e4359f8
} from '@/types/review-creation.types';

// ===== DEFAULT CONFIGURATION =====

export const DEFAULT_VALIDATION_CONFIG: RatingValidationConfig = {
  consistencyThreshold: 70,
  outlierDetectionEnabled: true,
  outlierThreshold: 2.5,
  minRatingDifference: 0,
  maxRatingDifference: 3,
  autoFlagThreshold: 60
};

// ===== RATING VALIDATION =====

/**
 * Validates multi-dimensional ratings for consistency and quality
 */
export function validateMultiDimensionalRating(
  ratings: MultiDimensionalRating,
  config: RatingValidationConfig = DEFAULT_VALIDATION_CONFIG
): RatingValidation {
  const errors: string[] = [];
  const warnings: string[] = [];
  let consistencyScore = 0;

  // Basic validation
  const dimensions = Object.keys(ratings) as Array<keyof MultiDimensionalRating>;
  
  for (const dimension of dimensions) {
    const value = ratings[dimension];
    
    if (value < 1 || value > 5) {
      errors.push(`${dimension} rating must be between 1 and 5`);
    }
    
    if (!Number.isInteger(value)) {
      warnings.push(`${dimension} rating should be a whole number`);
    }
  }

  // Consistency check
  const consistencyCheck = checkRatingConsistency(ratings, config);
  consistencyScore = consistencyCheck.overallConsistency;
  
  if (consistencyScore < config.consistencyThreshold) {
    warnings.push(`Rating consistency is below threshold (${consistencyScore}%)`);
  }

  // Outlier detection
  const outlierDetection = detectRatingOutliers(ratings, config);
  
  if (outlierDetection.isOutlier) {
    warnings.push(`Rating pattern appears unusual: ${outlierDetection.reason}`);
  }

  // Extreme rating differences
  const maxRating = Math.max(...Object.values(ratings));
  const minRating = Math.min(...Object.values(ratings));
  const ratingDifference = maxRating - minRating;

  if (ratingDifference > config.maxRatingDifference) {
    warnings.push(`Large rating difference detected (${ratingDifference} points)`);
  }

  const isValid = errors.length === 0 && consistencyScore >= config.autoFlagThreshold;

  return {
    isValid,
    errors,
    warnings,
    consistencyScore,
    outlierDetection
  };
}

/**
 * Checks consistency between different rating dimensions
 */
export function checkRatingConsistency(
  ratings: MultiDimensionalRating,
  config: RatingValidationConfig = DEFAULT_VALIDATION_CONFIG
): RatingConsistencyCheck {
  const dimensions = Object.keys(ratings) as Array<keyof MultiDimensionalRating>;
  const values = Object.values(ratings);
  
  // Calculate standard deviation
  const mean = values.reduce((sum, val) => sum + val, 0) / values.length;
  const variance = values.reduce((sum, val) => sum + Math.pow(val - mean, 2), 0) / values.length;
  const standardDeviation = Math.sqrt(variance);
  
  // Consistency score based on standard deviation (lower is more consistent)
  const consistencyScore = Math.max(0, 100 - (standardDeviation * 20));
  
  // Check individual dimension consistency
  const dimensionConsistency = dimensions.reduce((acc, dimension) => {
    const value = ratings[dimension];
    const deviation = Math.abs(value - mean);
    acc[dimension] = Math.max(0, 100 - (deviation * 25));
    return acc;
  }, {} as Record<keyof MultiDimensionalRating, number>);

  const flags: string[] = [];
  const suggestions: string[] = [];

  if (consistencyScore < config.consistencyThreshold) {
    flags.push('Low consistency between rating dimensions');
    suggestions.push('Consider if all aspects of the project were evaluated fairly');
  }

  if (standardDeviation > 1.5) {
    flags.push('High variation in ratings');
    suggestions.push('Review each dimension carefully to ensure accuracy');
  }

  return {
    overallConsistency: Math.round(consistencyScore),
    dimensionConsistency,
    flags,
    suggestions
  };
}

/**
 * Detects outlier ratings using statistical methods
 */
export function detectRatingOutliers(
  ratings: MultiDimensionalRating,
  config: RatingValidationConfig = DEFAULT_VALIDATION_CONFIG
): OutlierDetection {
  if (!config.outlierDetectionEnabled) {
    return {
      isOutlier: false,
      confidence: 0,
      method: 'rule_based',
      reason: 'Outlier detection disabled',
      similarReviews: [],
      recommendations: []
    };
  }

  const values = Object.values(ratings);
  const mean = values.reduce((sum, val) => sum + val, 0) / values.length;
  const variance = values.reduce((sum, val) => sum + Math.pow(val - mean, 2), 0) / values.length;
  const standardDeviation = Math.sqrt(variance);

  // Z-score based outlier detection
  const zScores = values.map(val => Math.abs((val - mean) / standardDeviation));
  const maxZScore = Math.max(...zScores);
  
  const isOutlier = maxZScore > config.outlierThreshold;
  const confidence = Math.min(100, maxZScore * 20);

  let reason = '';
  const recommendations: string[] = [];

  if (isOutlier) {
    if (maxZScore > 3) {
      reason = 'Extreme rating pattern detected';
      recommendations.push('Double-check all ratings for accuracy');
      recommendations.push('Consider if the project had exceptional circumstances');
    } else {
      reason = 'Unusual rating pattern detected';
      recommendations.push('Review ratings for consistency');
    }
  } else {
    reason = 'Rating pattern appears normal';
  }

  return {
    isOutlier,
    confidence: Math.round(confidence),
    method: 'statistical',
    reason,
    similarReviews: [], // Would be populated with actual similar review IDs
    recommendations
  };
}

// ===== CONTENT VALIDATION =====

/**
 * Validates review content for quality and appropriateness
 */
export function validateReviewContent(
  content: string,
  _title: string,
  minLength: number = 10,
  maxLength: number = 2000
): {
  isValid: boolean;
  errors: string[];
  warnings: string[];
  qualityScore: number;
  flags: ModerationFlag[];
} {
  const errors: string[] = [];
  const warnings: string[] = [];
  const flags: ModerationFlag[] = [];
  let qualityScore = 100;

  // Length validation
  if (content.length < minLength) {
    errors.push(`Content must be at least ${minLength} characters long`);
    qualityScore -= 20;
  }

  if (content.length > maxLength) {
    errors.push(`Content must be no more than ${maxLength} characters long`);
    qualityScore -= 10;
  }

  if (_title.length < 5) {
    errors.push('Title must be at least 5 characters long');
    qualityScore -= 15;
  }

  // Content quality checks
  const qualityChecks = analyzeContentQuality(content, _title);
  
  if (qualityChecks.readabilityScore < 60) {
    warnings.push('Content may be difficult to read');
    qualityScore -= 10;
  }

  if (qualityChecks.sentimentScore < -0.5) {
    flags.push({
      type: 'inappropriate_content',
      severity: 'medium',
      description: 'Negative sentiment detected',
      confidence: 75,
      autoGenerated: true,
      resolved: false
    });
    qualityScore -= 15;
  }

  if (qualityChecks.spamScore > 0.7) {
    flags.push({
      type: 'spam',
      severity: 'high',
      description: 'Potential spam content detected',
      confidence: 80,
      autoGenerated: true,
      resolved: false
    });
    qualityScore -= 25;
  }

  if (qualityChecks.duplicateScore > 0.8) {
    flags.push({
      type: 'duplicate_content',
      severity: 'medium',
      description: 'Potential duplicate content detected',
      confidence: 70,
      autoGenerated: true,
      resolved: false
    });
    qualityScore -= 20;
  }

  // Professional tone check
  if (qualityChecks.professionalScore < 60) {
    warnings.push('Content may not maintain a professional tone');
    qualityScore -= 10;
  }

  const isValid = errors.length === 0 && qualityScore >= 60;

  return {
    isValid,
    errors,
    warnings,
    qualityScore: Math.max(0, qualityScore),
    flags
  };
}

/**
 * Analyzes content quality using various metrics
 */
export function analyzeContentQuality(content: string): {
  readabilityScore: number;
  sentimentScore: number;
  spamScore: number;
  duplicateScore: number;
  professionalScore: number;
  wordCount: number;
  sentenceCount: number;
  averageWordsPerSentence: number;
} {
  const words = content.split(/\s+/).filter(word => word.length > 0);
  const sentences = content.split(/[.!?]+/).filter(sentence => sentence.trim().length > 0);
  
  const wordCount = words.length;
  const sentenceCount = sentences.length;
  const averageWordsPerSentence = sentenceCount > 0 ? wordCount / sentenceCount : 0;

  // Readability score (simplified Flesch Reading Ease)
  const readabilityScore = calculateReadabilityScore(words, sentences);
  
  // Sentiment analysis (simplified)
  const sentimentScore = calculateSentimentScore(content);
  
  // Spam detection (simplified)
  const spamScore = calculateSpamScore(content);
  
  // Duplicate content detection (simplified)
  const duplicateScore = calculateDuplicateScore(content);
  
  // Professional tone analysis
  const professionalScore = calculateProfessionalScore(content);

  return {
    readabilityScore,
    sentimentScore,
    spamScore,
    duplicateScore,
    professionalScore,
    wordCount,
    sentenceCount,
    averageWordsPerSentence
  };
}

/**
 * Calculates readability score using simplified Flesch Reading Ease
 */
function calculateReadabilityScore(words: string[], sentences: string[]): number {
  if (sentences.length === 0) return 0;
  
  const totalWords = words.length;
  const totalSentences = sentences.length;
  
  // Count syllables (simplified)
  const totalSyllables = words.reduce((count, word) => {
    return count + countSyllables(word);
  }, 0);
  
  // Flesch Reading Ease formula
  const score = 206.835 - (1.015 * (totalWords / totalSentences)) - (84.6 * (totalSyllables / totalWords));
  
  return Math.max(0, Math.min(100, score));
}

/**
 * Counts syllables in a word (simplified)
 */
function countSyllables(word: string): number {
  const vowels = 'aeiouy';
  let count = 0;
  let previousWasVowel = false;
  
  for (let i = 0; i < word.length; i++) {
    const isVowel = vowels.includes(word[i].toLowerCase());
    if (isVowel && !previousWasVowel) {
      count++;
    }
    previousWasVowel = isVowel;
  }
  
  // Handle silent 'e'
  if (word.endsWith('e') && count > 1) {
    count--;
  }
  
  return Math.max(1, count);
}

/**
 * Calculates sentiment score (-1 to 1)
 */
function calculateSentimentScore(content: string): number {
  const positiveWords = ['excellent', 'great', 'amazing', 'wonderful', 'outstanding', 'perfect', 'fantastic', 'brilliant', 'superb', 'exceptional'];
  const negativeWords = ['terrible', 'awful', 'horrible', 'disappointing', 'poor', 'bad', 'worst', 'unacceptable', 'frustrating', 'annoying'];
  
  const words = content.toLowerCase().split(/\s+/);
  let positiveCount = 0;
  let negativeCount = 0;
  
  for (const word of words) {
    if (positiveWords.includes(word)) positiveCount++;
    if (negativeWords.includes(word)) negativeCount++;
  }
  
  const totalWords = words.length;
  if (totalWords === 0) return 0;
  
  return (positiveCount - negativeCount) / totalWords;
}

/**
 * Calculates spam score (0 to 1)
 */
function calculateSpamScore(content: string): number {
  const spamIndicators = [
    /https?:\/\/[^\s]+/g, // URLs
    /[A-Z]{3,}/g, // Excessive caps
    /!{3,}/g, // Multiple exclamation marks
    /\${2,}/g, // Multiple dollar signs
    /free\s+money/gi,
    /click\s+here/gi,
    /limited\s+time/gi
  ];
  
  let spamScore = 0;
  
  for (const indicator of spamIndicators) {
    const matches = content.match(indicator);
    if (matches) {
      spamScore += matches.length * 0.1;
    }
  }
  
  // Check for excessive repetition
  const words = content.toLowerCase().split(/\s+/);
  const wordCounts = words.reduce((acc, word) => {
    acc[word] = (acc[word] || 0) + 1;
    return acc;
  }, {} as Record<string, number>);
  
  const maxRepetition = Math.max(...Object.values(wordCounts));
  if (maxRepetition > words.length * 0.3) {
    spamScore += 0.3;
  }
  
  return Math.min(1, spamScore);
}

/**
 * Calculates duplicate content score (0 to 1)
 */
function calculateDuplicateScore(content: string): number {
  // This is a simplified implementation
  // In a real system, you would compare against a database of existing reviews
  
  const commonPhrases = [
    'great work',
    'highly recommend',
    'excellent communication',
    'on time',
    'within budget',
    'professional service',
    'will hire again',
    'exceeded expectations'
  ];
  
  let duplicateScore = 0;
  const contentLower = content.toLowerCase();
  
  for (const phrase of commonPhrases) {
    if (contentLower.includes(phrase)) {
      duplicateScore += 0.1;
    }
  }
  
  return Math.min(1, duplicateScore);
}

/**
 * Calculates professional tone score (0 to 100)
 */
function calculateProfessionalScore(content: string): number {
  const professionalWords = ['professional', 'quality', 'delivered', 'communication', 'timeline', 'budget', 'requirements', 'excellent', 'outstanding'];
  const unprofessionalWords = ['awesome', 'cool', 'dude', 'bro', 'lol', 'omg', 'wtf', 'sucks', 'crap', 'stupid'];
  
  const words = content.toLowerCase().split(/\s+/);
  let professionalCount = 0;
  let unprofessionalCount = 0;
  
  for (const word of words) {
    if (professionalWords.includes(word)) professionalCount++;
    if (unprofessionalWords.includes(word)) unprofessionalCount++;
  }
  
  const totalWords = words.length;
  if (totalWords === 0) return 50;
  
  const professionalRatio = professionalCount / totalWords;
  const unprofessionalRatio = unprofessionalCount / totalWords;
  
  return Math.max(0, Math.min(100, 50 + (professionalRatio * 50) - (unprofessionalRatio * 50)));
}

// ===== TEMPLATE VALIDATION =====

/**
 * Validates review against template requirements
 */
export function validateReviewAgainstTemplate(
  reviewData: Partial<ReviewCreationData>,
  template: ReviewTemplate
): {
  isValid: boolean;
  errors: string[];
  warnings: string[];
  completionScore: number;
} {
  const errors: string[] = [];
  const warnings: string[] = [];
  let completionScore = 0;
  const totalSections = template.sections.length;
  let completedSections = 0;

  for (const section of template.sections) {
    const sectionValidation = validateTemplateSection(reviewData, section);
    
    if (sectionValidation.isValid) {
      completedSections++;
    } else {
      errors.push(...sectionValidation.errors);
      warnings.push(...sectionValidation.warnings);
    }
  }

  completionScore = totalSections > 0 ? (completedSections / totalSections) * 100 : 100;
  
  const isValid = errors.length === 0 && completionScore >= 80;

  return {
    isValid,
    errors,
    warnings,
    completionScore
  };
}

/**
 * Validates a single template section
 */
function validateTemplateSection(
  reviewData: Partial<ReviewCreationData>,
  section: ReviewTemplateSection
): {
  isValid: boolean;
  errors: string[];
  warnings: string[];
} {
  const errors: string[] = [];
  const warnings: string[] = [];

  // Get section value from review data
  const sectionValue = getSectionValue(reviewData, section);
  
  // Required field validation
  if (section.required && (!sectionValue || sectionValue.toString().trim() === '')) {
    errors.push(`${section.title} is required`);
    return { isValid: false, errors, warnings };
  }

  // Type-specific validation
  switch (section.type) {
    case 'text':
      if (sectionValue && typeof sectionValue === 'string') {
        if (section.minLength && sectionValue.length < section.minLength) {
          errors.push(`${section.title} must be at least ${section.minLength} characters long`);
        }
        if (section.maxLength && sectionValue.length > section.maxLength) {
          errors.push(`${section.title} must be no more than ${section.maxLength} characters long`);
        }
      }
      break;
      
    case 'rating':
      if (sectionValue && typeof sectionValue === 'number') {
        if (section.validation?.min && sectionValue < section.validation.min) {
          errors.push(`${section.title} must be at least ${section.validation.min}`);
        }
        if (section.validation?.max && sectionValue > section.validation.max) {
          errors.push(`${section.title} must be no more than ${section.validation.max}`);
        }
      }
      break;
      
    case 'multiple_choice':
      if (sectionValue && section.options && !section.options.includes(sectionValue.toString())) {
        errors.push(`${section.title} must be one of the provided options`);
      }
      break;
  }

  const isValid = errors.length === 0;
  return { isValid, errors, warnings };
}

/**
 * Gets section value from review data
 */
function getSectionValue(reviewData: Partial<ReviewCreationData>, section: ReviewTemplateSection): unknown {
  // This is a simplified implementation
  // In a real system, you would have a more sophisticated mapping
  switch (section.id) {
    case 'title':
      return reviewData.title;
    case 'content':
      return reviewData.content;
    case 'quality_rating':
      return reviewData.ratings?.quality;
    case 'communication_rating':
      return reviewData.ratings?.communication;
    case 'timeliness_rating':
      return reviewData.ratings?.timeliness;
    case 'value_rating':
      return reviewData.ratings?.value;
    case 'overall_rating':
      return reviewData.ratings?.overall;
    default:
      return null;
  }
}

// ===== PATTERN DETECTION =====

/**
 * Detects patterns in review data
 */
export function detectReviewPatterns(
  reviews: ReviewCreationData[]
): ReviewPattern[] {
  const patterns: ReviewPattern[] = [];

  // Rating pattern detection
  const ratingPatterns = detectRatingPatterns(reviews);
  patterns.push(...ratingPatterns);

  // Content pattern detection
  const contentPatterns = detectContentPatterns(reviews);
  patterns.push(...contentPatterns);

  // Timing pattern detection
  const timingPatterns = detectTimingPatterns(reviews);
  patterns.push(...timingPatterns);

  return patterns;
}

/**
 * Detects rating patterns
 */
function detectRatingPatterns(reviews: ReviewCreationData[]): ReviewPattern[] {
  const patterns: ReviewPattern[] = [];

  if (reviews.length < 5) return patterns;

  // Check for consistent high ratings
  const highRatingCount = reviews.filter(r => r.ratings.overall >= 4).length;
  const highRatingPercentage = (highRatingCount / reviews.length) * 100;

  if (highRatingPercentage > 90) {
    patterns.push({
      type: 'rating_pattern',
      description: 'Consistently high ratings detected',
      frequency: highRatingPercentage,
      impact: 'positive',
      recommendations: ['Verify rating authenticity', 'Check for rating inflation']
    });
  }

  // Check for rating clustering
  const ratingClusters = reviews.reduce((acc, review) => {
    const rating = Math.round(review.ratings.overall);
    acc[rating] = (acc[rating] || 0) + 1;
    return acc;
  }, {} as Record<number, number>);

  const maxCluster = Math.max(...Object.values(ratingClusters));
  const clusterPercentage = (maxCluster / reviews.length) * 100;

  if (clusterPercentage > 70) {
    patterns.push({
      type: 'rating_pattern',
      description: 'Rating clustering detected',
      frequency: clusterPercentage,
      impact: 'neutral',
      recommendations: ['Encourage more diverse ratings', 'Review rating criteria']
    });
  }

  return patterns;
}

/**
 * Detects content patterns
 */
function detectContentPatterns(reviews: ReviewCreationData[]): ReviewPattern[] {
  const patterns: ReviewPattern[] = [];

  if (reviews.length < 3) return patterns;

  // Check for duplicate content
  const contentHashes = reviews.map(r => hashContent(r.content));
  const uniqueHashes = new Set(contentHashes);
  
  if (uniqueHashes.size < reviews.length * 0.8) {
    patterns.push({
      type: 'content_pattern',
      description: 'Potential duplicate content detected',
      frequency: ((reviews.length - uniqueHashes.size) / reviews.length) * 100,
      impact: 'negative',
      recommendations: ['Review content for originality', 'Implement duplicate detection']
    });
  }

  // Check for content length patterns
  const avgLength = reviews.reduce((sum, r) => sum + r.content.length, 0) / reviews.length;
  const shortReviews = reviews.filter(r => r.content.length < avgLength * 0.5).length;
  
  if (shortReviews > reviews.length * 0.3) {
    patterns.push({
      type: 'content_pattern',
      description: 'Many short reviews detected',
      frequency: (shortReviews / reviews.length) * 100,
      impact: 'neutral',
      recommendations: ['Encourage more detailed feedback', 'Provide review guidelines']
    });
  }

  return patterns;
}

/**
 * Detects timing patterns
 */
function detectTimingPatterns(reviews: ReviewCreationData[]): ReviewPattern[] {
  const patterns: ReviewPattern[] = [];

  if (reviews.length < 5) return patterns;

  // Check for rapid review submission
  const sortedReviews = reviews.sort((a, b) => 
    new Date(a.createdAt).getTime() - new Date(b.createdAt).getTime()
  );

  let rapidSubmissions = 0;
  for (let i = 1; i < sortedReviews.length; i++) {
    const timeDiff = new Date(sortedReviews[i].createdAt).getTime() - 
                    new Date(sortedReviews[i-1].createdAt).getTime();
    if (timeDiff < 5 * 60 * 1000) { // 5 minutes
      rapidSubmissions++;
    }
  }

  if (rapidSubmissions > 0) {
    patterns.push({
      type: 'timing_pattern',
      description: 'Rapid review submissions detected',
      frequency: (rapidSubmissions / reviews.length) * 100,
      impact: 'negative',
      recommendations: ['Implement rate limiting', 'Review submission quality']
    });
  }

  return patterns;
}

/**
 * Simple content hashing for duplicate detection
 */
function hashContent(content: string): string {
  let hash = 0;
  for (let i = 0; i < content.length; i++) {
    const char = content.charCodeAt(i);
    hash = ((hash << 5) - hash) + char;
    hash = hash & hash; // Convert to 32-bit integer
  }
  return hash.toString();
}

// ===== UTILITY FUNCTIONS =====

/**
 * Calculates overall quality score for a review
 */
export function calculateOverallQualityScore(
  reviewData: Partial<ReviewCreationData>
): number {
  let score = 0;
  let factors = 0;

  // Rating consistency (30%)
  if (reviewData.ratings) {
    const consistency = checkRatingConsistency(reviewData.ratings);
    score += consistency.overallConsistency * 0.3;
    factors += 0.3;
  }

  // Content quality (40%)
  if (reviewData.content) {
    const contentValidation = validateReviewContent(reviewData.content, reviewData.title || '');
    score += contentValidation.qualityScore * 0.4;
    factors += 0.4;
  }

  // Completeness (30%)
  const completeness = calculateCompletenessScore(reviewData);
  score += completeness * 0.3;
  factors += 0.3;

  return factors > 0 ? score / factors : 0;
}

/**
 * Calculates completeness score for a review
 */
function calculateCompletenessScore(reviewData: Partial<ReviewCreationData>): number {
  let score = 0;
  let totalFields = 0;

  // Required fields
  const requiredFields = ['title', 'content', 'ratings'];
  for (const field of requiredFields) {
    totalFields++;
    if (reviewData[field as keyof ReviewCreationData]) {
      score++;
    }
  }

  // Optional fields
  const optionalFields = ['projectType', 'projectTitle', 'tags'];
  for (const field of optionalFields) {
    totalFields++;
    if (reviewData[field as keyof ReviewCreationData]) {
      score++;
    }
  }

  return totalFields > 0 ? (score / totalFields) * 100 : 0;
}

/**
 * Generates validation summary
 */
export function generateValidationSummary(
  validation: RatingValidation,
  contentValidation: ReturnType<typeof validateReviewContent>,
  templateValidation?: ReturnType<typeof validateReviewAgainstTemplate>
): {
  overallScore: number;
  status: 'excellent' | 'good' | 'fair' | 'poor';
  summary: string;
  recommendations: string[];
} {
  const scores = [
    validation.consistencyScore,
    contentValidation.qualityScore,
    templateValidation?.completionScore || 100
  ];

  const overallScore = scores.reduce((sum, score) => sum + score, 0) / scores.length;
  
  let status: 'excellent' | 'good' | 'fair' | 'poor';
  if (overallScore >= 90) status = 'excellent';
  else if (overallScore >= 75) status = 'good';
  else if (overallScore >= 60) status = 'fair';
  else status = 'poor';

  const summary = `Review quality: ${status} (${Math.round(overallScore)}%)`;
  
  const recommendations: string[] = [];
  if (validation.warnings.length > 0) {
    recommendations.push('Address rating consistency warnings');
  }
  if (contentValidation.warnings.length > 0) {
    recommendations.push('Improve content quality');
  }
  if (templateValidation && templateValidation.completionScore < 80) {
    recommendations.push('Complete all required template sections');
  }

  return {
    overallScore,
    status,
    summary,
    recommendations
  };
}<|MERGE_RESOLUTION|>--- conflicted
+++ resolved
@@ -13,13 +13,9 @@
   ReviewTemplate,
   ReviewTemplateSection,
   ModerationFlag,
-<<<<<<< HEAD
   ModerationFlagType,
   ReviewPattern,
-  RATING_DIMENSIONS,
-=======
-  ReviewPattern
->>>>>>> 4e4359f8
+  RATING_DIMENSIONS
 } from '@/types/review-creation.types';
 
 // ===== DEFAULT CONFIGURATION =====
@@ -238,7 +234,7 @@
   }
 
   // Content quality checks
-  const qualityChecks = analyzeContentQuality(content, _title);
+  const qualityChecks = analyzeContentQuality(content);
   
   if (qualityChecks.readabilityScore < 60) {
     warnings.push('Content may be difficult to read');
