"use client"

import { useState } from "react"
import { motion } from "framer-motion"
import { Card, CardContent, CardDescription, CardHeader, CardTitle } from "@/components/ui/card"
import { Label } from "@/components/ui/label"
import { Input } from "@/components/ui/input"
import { Button } from "@/components/ui/button"
import { RadioGroup, RadioGroupItem } from "@/components/ui/radio-group"
import { Select, SelectContent, SelectItem, SelectTrigger, SelectValue } from "@/components/ui/select"
import { Separator } from "@/components/ui/separator"
import { DollarSign, Plus, Trash2, AlertCircle } from "lucide-react"
import { Alert, AlertDescription } from "@/components/ui/alert"
import { ProjectDraft } from "@/types/project.types"

interface ProjectBudgetProps {
  projectData: any
  updateProjectData: (data: keyof ProjectDraft, value: any) => void
}

export default function ProjectBudget({ projectData, updateProjectData }: ProjectBudgetProps) {
  const [newMilestone, setNewMilestone] = useState({ title: "", amount: "" })

  const durations = [
    { id: "less-than-1-week", name: "Less than 1 week" },
    { id: "1-2-weeks", name: "1-2 weeks" },
    { id: "2-4-weeks", name: "2-4 weeks" },
    { id: "1-3-months", name: "1-3 months" },
    { id: "3-6-months", name: "3-6 months" },
    { id: "more-than-6-months", name: "More than 6 months" },
  ]

  const addMilestone = () => {
    if (newMilestone.title.trim() && newMilestone.amount) {
      updateProjectData(
        "milestones",
        [
          ...projectData.milestones,
          {
            id: Date.now(),
            title: newMilestone.title,
            amount: Number.parseFloat(newMilestone.amount),
          },
        ],
      )
      setNewMilestone({ title: "", amount: "" })
    }
  }

  const removeMilestone = (id: number) => {
    updateProjectData(
      "milestones",
      projectData.milestones.filter((m: any) => m.id !== id),
    )
  }

  const calculateTotalMilestones = () => {
    return projectData.milestones.reduce((total: number, milestone: any) => total + milestone.amount, 0)
  }

  const container = {
    hidden: { opacity: 0 },
    show: {
      opacity: 1,
      transition: {
        staggerChildren: 0.1,
      },
    },
  }

  const item = {
    hidden: { opacity: 0, y: 20 },
    show: { opacity: 1, y: 0 },
  }

  return (
    <motion.div variants={container} initial="hidden" animate="show" className="space-y-6">
      <motion.div variants={item}>
        <Card>
          <CardHeader>
            <CardTitle>Project Budget</CardTitle>
            <CardDescription>Define your budget and timeline for the project</CardDescription>
          </CardHeader>
          <CardContent className="space-y-6">
            <div className="space-y-4">
              <Label>Budget Type</Label>
              <RadioGroup
                value={projectData.budgetType}
<<<<<<< HEAD
                onValueChange={(value) => updateProjectData("budgetType", value )}
=======
                onValueChange={(value: string) => updateProjectData("budgetType", value )}
>>>>>>> 806c7352
                className="grid grid-cols-1 md:grid-cols-2 gap-4"
              >
                <div className="flex items-center space-x-2 border rounded-lg p-4 cursor-pointer hover:bg-gray-50">
                  <RadioGroupItem value="fixed" id="fixed" />
                  <Label htmlFor="fixed" className="flex-1 cursor-pointer">
                    <div className="font-medium">Fixed Price</div>
                    <div className="text-sm text-muted-foreground">Pay a fixed amount for the entire project</div>
                  </Label>
                </div>
                <div className="flex items-center space-x-2 border rounded-lg p-4 cursor-pointer hover:bg-gray-50">
                  <RadioGroupItem value="hourly" id="hourly" />
                  <Label htmlFor="hourly" className="flex-1 cursor-pointer">
                    <div className="font-medium">Hourly Rate</div>
                    <div className="text-sm text-muted-foreground">Pay based on the number of hours worked</div>
                  </Label>
                </div>
              </RadioGroup>
            </div>

            {projectData.budgetType === "fixed" ? (
              <div className="space-y-6">
                <div className="space-y-2">
                  <Label htmlFor="budget-amount">Project Budget</Label>
                  <div className="relative">
                    <DollarSign className="absolute left-3 top-1/2 transform -translate-y-1/2 text-gray-500 h-4 w-4" />
                    <Input
                      id="budget-amount"
                      type="number"
                      placeholder="Enter your budget"
                      className="pl-10"
                      value={projectData.budgetAmount || ""}
<<<<<<< HEAD
                      onChange={(e) => updateProjectData("budgetAmount", Number.parseFloat(e.target.value) || 0 )}
=======
                      onChange={(e: React.ChangeEvent<HTMLInputElement>) => updateProjectData("budgetAmount", Number.parseFloat(e.target.value) || 0 )}
>>>>>>> 806c7352
                    />
                  </div>
                  <p className="text-sm text-muted-foreground">
                    Set a realistic budget to attract qualified freelancers
                  </p>
                </div>

                {projectData.projectType === "one-time" && (
                  <div className="space-y-4">
                    <div className="flex items-center justify-between">
                      <Label>Project Milestones (Optional)</Label>
                      <p className="text-sm text-muted-foreground">Total: ${calculateTotalMilestones().toFixed(2)}</p>
                    </div>

                    {projectData.milestones.length > 0 && (
                      <div className="space-y-3 mb-4">
                        {projectData.milestones.map((milestone: any) => (
                          <div
                            key={milestone.id}
                            className="flex items-center justify-between p-3 bg-gray-50 rounded-lg"
                          >
                            <div className="flex-1">
                              <p className="font-medium text-[#002333]">{milestone.title}</p>
                              <p className="text-sm text-[#002333]/70">${milestone.amount.toFixed(2)}</p>
                            </div>
                            <Button
                              variant="ghost"
                              size="icon"
                              onClick={() => removeMilestone(milestone.id)}
                              className="h-8 w-8 text-red-500 hover:text-red-700 hover:bg-red-50"
                            >
                              <Trash2 className="h-4 w-4" />
                            </Button>
                          </div>
                        ))}
                      </div>
                    )}

                    <div className="grid grid-cols-1 md:grid-cols-3 gap-4">
                      <div className="md:col-span-2">
                        <Input
                          placeholder="Milestone title"
                          value={newMilestone.title}
                          onChange={(e: React.ChangeEvent<HTMLInputElement>) => setNewMilestone({ ...newMilestone, title: e.target.value })}
                        />
                      </div>
                      <div className="flex gap-2">
                        <div className="relative flex-1">
                          <DollarSign className="absolute left-3 top-1/2 transform -translate-y-1/2 text-gray-500 h-4 w-4" />
                          <Input
                            type="number"
                            placeholder="Amount"
                            className="pl-10"
                            value={newMilestone.amount}
                            onChange={(e: React.ChangeEvent<HTMLInputElement>) => setNewMilestone({ ...newMilestone, amount: e.target.value })}
                          />
                        </div>
                        <Button
                          type="button"
                          onClick={addMilestone}
                          className="bg-[#15949C] hover:bg-[#15949C]/90 flex-shrink-0"
                        >
                          <Plus className="h-4 w-4" />
                        </Button>
                      </div>
                    </div>
                  </div>
                )}
              </div>
            ) : (
              <div className="space-y-2">
                <Label htmlFor="hourly-rate">Hourly Rate</Label>
                <div className="relative">
                  <DollarSign className="absolute left-3 top-1/2 transform -translate-y-1/2 text-gray-500 h-4 w-4" />
                  <Input
                    id="hourly-rate"
                    type="number"
                    placeholder="Enter hourly rate"
                    className="pl-10"
                    value={projectData.budgetAmount || ""}
<<<<<<< HEAD
                    onChange={(e) => updateProjectData("budgetAmount", Number.parseFloat(e.target.value) || 0 )}
=======
                    onChange={(e: React.ChangeEvent<HTMLInputElement>) => updateProjectData("budgetAmount", Number.parseFloat(e.target.value) || 0 )}
>>>>>>> 806c7352
                  />
                </div>
                <p className="text-sm text-muted-foreground">The hourly rate you're willing to pay for this project</p>
              </div>
            )}

            <Separator />

            <div className="space-y-2">
              <Label htmlFor="duration">Project Duration</Label>
<<<<<<< HEAD
              <Select value={projectData.duration} onValueChange={(value) => updateProjectData("duration", value )}>
=======
              <Select value={projectData.duration} onValueChange={(value: string) => updateProjectData("duration", value )}>
>>>>>>> 806c7352
                <SelectTrigger id="duration">
                  <SelectValue placeholder="Select estimated duration" />
                </SelectTrigger>
                <SelectContent>
                  {durations.map((duration) => (
                    <SelectItem key={duration.id} value={duration.id}>
                      {duration.name}
                    </SelectItem>
                  ))}
                </SelectContent>
              </Select>
              <p className="text-sm text-muted-foreground">Estimated time needed to complete the project</p>
            </div>

            <Alert className="bg-[#DEEFE7]/30 border-[#15949C]">
              <AlertCircle className="h-4 w-4 text-[#15949C]" />
              <AlertDescription className="text-[#002333]/70">
                Setting a clear budget and timeline helps freelancers understand if they can meet your expectations.
              </AlertDescription>
            </Alert>
          </CardContent>
        </Card>
      </motion.div>
    </motion.div>
  )
}
<|MERGE_RESOLUTION|>--- conflicted
+++ resolved
@@ -86,11 +86,7 @@
               <Label>Budget Type</Label>
               <RadioGroup
                 value={projectData.budgetType}
-<<<<<<< HEAD
-                onValueChange={(value) => updateProjectData("budgetType", value )}
-=======
                 onValueChange={(value: string) => updateProjectData("budgetType", value )}
->>>>>>> 806c7352
                 className="grid grid-cols-1 md:grid-cols-2 gap-4"
               >
                 <div className="flex items-center space-x-2 border rounded-lg p-4 cursor-pointer hover:bg-gray-50">
@@ -122,11 +118,7 @@
                       placeholder="Enter your budget"
                       className="pl-10"
                       value={projectData.budgetAmount || ""}
-<<<<<<< HEAD
-                      onChange={(e) => updateProjectData("budgetAmount", Number.parseFloat(e.target.value) || 0 )}
-=======
                       onChange={(e: React.ChangeEvent<HTMLInputElement>) => updateProjectData("budgetAmount", Number.parseFloat(e.target.value) || 0 )}
->>>>>>> 806c7352
                     />
                   </div>
                   <p className="text-sm text-muted-foreground">
@@ -207,11 +199,7 @@
                     placeholder="Enter hourly rate"
                     className="pl-10"
                     value={projectData.budgetAmount || ""}
-<<<<<<< HEAD
-                    onChange={(e) => updateProjectData("budgetAmount", Number.parseFloat(e.target.value) || 0 )}
-=======
                     onChange={(e: React.ChangeEvent<HTMLInputElement>) => updateProjectData("budgetAmount", Number.parseFloat(e.target.value) || 0 )}
->>>>>>> 806c7352
                   />
                 </div>
                 <p className="text-sm text-muted-foreground">The hourly rate you're willing to pay for this project</p>
@@ -222,11 +210,7 @@
 
             <div className="space-y-2">
               <Label htmlFor="duration">Project Duration</Label>
-<<<<<<< HEAD
-              <Select value={projectData.duration} onValueChange={(value) => updateProjectData("duration", value )}>
-=======
               <Select value={projectData.duration} onValueChange={(value: string) => updateProjectData("duration", value )}>
->>>>>>> 806c7352
                 <SelectTrigger id="duration">
                   <SelectValue placeholder="Select estimated duration" />
                 </SelectTrigger>
