"use client";
<<<<<<< HEAD
import React, { useEffect, useRef, KeyboardEvent, ReactNode } from 'react';
import { X } from 'lucide-react';

interface ModalProps {
  children: ReactNode;
  isOpen?: boolean;
  onClose?: () => void;
  title?: string;
  description?: string;
  closeOnEscape?: boolean;
  closeOnOverlayClick?: boolean;
  initialFocusRef?: React.RefObject<HTMLElement>;
  showCloseButton?: boolean;
  size?: 'sm' | 'md' | 'lg' | 'xl' | 'full';
  className?: string;
}

export default function Modal({ 
  children, 
  isOpen = true, 
  onClose,
  title,
  description,
  closeOnEscape = true,
  closeOnOverlayClick = true,
  initialFocusRef,
  showCloseButton = true,
  size = 'md',
  className = ""
}: ModalProps) {
  const modalRef = useRef<HTMLDivElement>(null);
  const previousActiveElement = useRef<HTMLElement | null>(null);
  const firstFocusableElement = useRef<HTMLElement | null>(null);
  const lastFocusableElement = useRef<HTMLElement | null>(null);
  const closeButtonRef = useRef<HTMLButtonElement>(null);

  // Get all focusable elements within the modal
  const getFocusableElements = () => {
    if (!modalRef.current) return [];
    
    const focusableSelectors = [
      'button:not([disabled])',
      'input:not([disabled])',
      'select:not([disabled])',
      'textarea:not([disabled])',
      'a[href]',
      '[tabindex]:not([tabindex="-1"])',
      '[contenteditable="true"]'
    ].join(', ');

    return Array.from(modalRef.current.querySelectorAll(focusableSelectors)) as HTMLElement[];
  };

  // Handle keyboard navigation within the modal
  const handleKeyDown = (e: KeyboardEvent<HTMLDivElement>) => {
    if (!isOpen) return;

    switch (e.key) {
      case 'Escape':
        if (closeOnEscape && onClose) {
          e.preventDefault();
          onClose();
        }
        break;
      
      case 'Tab':
        const focusableElements = getFocusableElements();
        if (focusableElements.length === 0) return;

        if (e.shiftKey) {
          // Shift + Tab (backwards)
          if (document.activeElement === firstFocusableElement.current) {
            e.preventDefault();
            lastFocusableElement.current?.focus();
          }
        } else {
          // Tab (forwards)
          if (document.activeElement === lastFocusableElement.current) {
            e.preventDefault();
            firstFocusableElement.current?.focus();
          }
        }
        break;
      
      case 'Home':
        e.preventDefault();
        firstFocusableElement.current?.focus();
        break;
      
      case 'End':
        e.preventDefault();
        lastFocusableElement.current?.focus();
        break;
    }
  };

  // Handle overlay click
  const handleOverlayClick = (e: React.MouseEvent<HTMLDivElement>) => {
    if (closeOnOverlayClick && onClose && e.target === e.currentTarget) {
      onClose();
    }
  };

  // Handle close button click
  const handleCloseClick = () => {
    if (onClose) {
      onClose();
    }
  };

  // Focus management
  useEffect(() => {
    if (isOpen) {
      // Store the previously focused element
      previousActiveElement.current = document.activeElement as HTMLElement;
      
      // Set up focusable elements
      const focusableElements = getFocusableElements();
      if (focusableElements.length > 0) {
        firstFocusableElement.current = focusableElements[0];
        lastFocusableElement.current = focusableElements[focusableElements.length - 1];
      }

      // Focus the initial element or first focusable element
      setTimeout(() => {
        if (initialFocusRef?.current) {
          initialFocusRef.current.focus();
        } else if (firstFocusableElement.current) {
          firstFocusableElement.current.focus();
        }
      }, 100);

      // Prevent body scroll
      document.body.style.overflow = 'hidden';
    } else {
      // Restore body scroll
      document.body.style.overflow = 'unset';
      
      // Return focus to the previously focused element
      if (previousActiveElement.current) {
        previousActiveElement.current.focus();
      }
    }

    // Cleanup on unmount
    return () => {
      document.body.style.overflow = 'unset';
    };
  }, [isOpen, initialFocusRef]);

  // Update focusable elements when children change
  useEffect(() => {
    if (isOpen) {
      const focusableElements = getFocusableElements();
      if (focusableElements.length > 0) {
        firstFocusableElement.current = focusableElements[0];
        lastFocusableElement.current = focusableElements[focusableElements.length - 1];
      }
    }
  }, [isOpen, children]);

  // Size classes
  const sizeClasses = {
    sm: 'max-w-sm',
    md: 'max-w-md',
    lg: 'max-w-lg',
    xl: 'max-w-xl',
    full: 'max-w-full mx-4'
  };

  if (!isOpen) return null;

  return (
    <div 
      className="fixed inset-0 z-50 flex items-center justify-center bg-black/40 p-4"
      onClick={handleOverlayClick}
      role="dialog"
      aria-modal="true"
      aria-labelledby={title ? "modal-title" : undefined}
      aria-describedby={description ? "modal-description" : undefined}
    >
      <div 
        ref={modalRef}
        className={`relative bg-white rounded-lg shadow-xl w-full ${sizeClasses[size]} max-h-[90vh] overflow-y-auto focus:outline-none ${className}`}
        onKeyDown={handleKeyDown}
        tabIndex={-1}
      >
        {/* Header with close button */}
        {(title || showCloseButton) && (
          <div className="flex items-center justify-between p-6 border-b border-gray-200">
            {title && (
              <h2 id="modal-title" className="text-lg font-semibold text-gray-900">
                {title}
              </h2>
            )}
            {showCloseButton && (
              <button
                ref={closeButtonRef}
                onClick={handleCloseClick}
                className="p-2 text-gray-400 hover:text-gray-600 hover:bg-gray-100 rounded-md transition-colors focus:outline-none focus:ring-2 focus:ring-[#15949C] focus:ring-offset-2"
                aria-label="Close modal"
              >
                <X size={20} aria-hidden="true" />
=======

import * as React from "react";
import { X } from "lucide-react";
import { cn } from "@/lib/utils";
import { Dialog, DialogContent } from "./dialog";

export interface ModalProps {
  /** Whether the modal is open */
  isOpen: boolean;
  /** Function to call when modal should be closed */
  onClose: () => void;
  /** Modal title */
  title?: string;
  /** Modal description */
  description?: string;
  /** Modal content */
  children: React.ReactNode;
  /** Additional CSS classes for the modal content */
  className?: string;
  /** Size variant of the modal */
  size?: "sm" | "md" | "lg" | "xl" | "full";
  /** Whether to show the close button */
  showCloseButton?: boolean;
  /** Whether clicking outside should close the modal */
  closeOnOverlayClick?: boolean;
  /** Whether pressing Escape should close the modal */
  closeOnEscape?: boolean;
  /** Custom footer content */
  footer?: React.ReactNode;
}

const sizeClasses = {
  sm: "max-w-sm",
  md: "max-w-md",
  lg: "max-w-lg",
  xl: "max-w-xl",
  full: "max-w-4xl",
};

export const Modal: React.FC<ModalProps> = ({
  isOpen,
  onClose,
  title,
  description,
  children,
  className,
  size = "md",
  showCloseButton = true,
  closeOnOverlayClick = true,
  closeOnEscape = true,
  footer,
}) => {
  const handleOverlayClick = (e: React.MouseEvent) => {
    if (closeOnOverlayClick && e.target === e.currentTarget) {
      onClose();
    }
  };

  const handleKeyDown = (e: React.KeyboardEvent) => {
    if (closeOnEscape && e.key === "Escape") {
      onClose();
    }
  };

  if (!isOpen) return null;

  return (
    <Dialog
      open={isOpen}
      onOpenChange={closeOnOverlayClick ? onClose : undefined}
    >
      <DialogContent
        className={cn("relative w-full", sizeClasses[size], className)}
        onKeyDown={handleKeyDown}
        onClick={handleOverlayClick}
      >
        {/* Header */}
        {(title || showCloseButton) && (
          <div className="flex items-center justify-between border-b pb-4 mb-4">
            <div className="flex-1">
              {title && (
                <h2 className="text-lg font-semibold text-gray-900 dark:text-gray-100">
                  {title}
                </h2>
              )}
              {description && (
                <p className="text-sm text-gray-600 dark:text-gray-400 mt-1">
                  {description}
                </p>
              )}
            </div>
            {showCloseButton && (
              <button
                onClick={onClose}
                className="ml-4 p-1 rounded-md text-gray-400 hover:text-gray-600 hover:bg-gray-100 dark:hover:bg-gray-800 transition-colors"
                aria-label="Close modal"
              >
                <X className="h-5 w-5" />
>>>>>>> 3cfce1e9
              </button>
            )}
          </div>
        )}
<<<<<<< HEAD
        
        {/* Description for screen readers */}
        {description && (
          <p id="modal-description" className="sr-only">
            {description}
          </p>
        )}
        
        {/* Content */}
        <div className="p-6">
          {children}
        </div>
      </div>
    </div>
=======

        {/* Content */}
        <div className="flex-1 overflow-y-auto">{children}</div>

        {/* Footer */}
        {footer && <div className="border-t pt-4 mt-4">{footer}</div>}
      </DialogContent>
    </Dialog>
>>>>>>> 3cfce1e9
  );
};

export default Modal;<|MERGE_RESOLUTION|>--- conflicted
+++ resolved
@@ -1,209 +1,4 @@
 "use client";
-<<<<<<< HEAD
-import React, { useEffect, useRef, KeyboardEvent, ReactNode } from 'react';
-import { X } from 'lucide-react';
-
-interface ModalProps {
-  children: ReactNode;
-  isOpen?: boolean;
-  onClose?: () => void;
-  title?: string;
-  description?: string;
-  closeOnEscape?: boolean;
-  closeOnOverlayClick?: boolean;
-  initialFocusRef?: React.RefObject<HTMLElement>;
-  showCloseButton?: boolean;
-  size?: 'sm' | 'md' | 'lg' | 'xl' | 'full';
-  className?: string;
-}
-
-export default function Modal({ 
-  children, 
-  isOpen = true, 
-  onClose,
-  title,
-  description,
-  closeOnEscape = true,
-  closeOnOverlayClick = true,
-  initialFocusRef,
-  showCloseButton = true,
-  size = 'md',
-  className = ""
-}: ModalProps) {
-  const modalRef = useRef<HTMLDivElement>(null);
-  const previousActiveElement = useRef<HTMLElement | null>(null);
-  const firstFocusableElement = useRef<HTMLElement | null>(null);
-  const lastFocusableElement = useRef<HTMLElement | null>(null);
-  const closeButtonRef = useRef<HTMLButtonElement>(null);
-
-  // Get all focusable elements within the modal
-  const getFocusableElements = () => {
-    if (!modalRef.current) return [];
-    
-    const focusableSelectors = [
-      'button:not([disabled])',
-      'input:not([disabled])',
-      'select:not([disabled])',
-      'textarea:not([disabled])',
-      'a[href]',
-      '[tabindex]:not([tabindex="-1"])',
-      '[contenteditable="true"]'
-    ].join(', ');
-
-    return Array.from(modalRef.current.querySelectorAll(focusableSelectors)) as HTMLElement[];
-  };
-
-  // Handle keyboard navigation within the modal
-  const handleKeyDown = (e: KeyboardEvent<HTMLDivElement>) => {
-    if (!isOpen) return;
-
-    switch (e.key) {
-      case 'Escape':
-        if (closeOnEscape && onClose) {
-          e.preventDefault();
-          onClose();
-        }
-        break;
-      
-      case 'Tab':
-        const focusableElements = getFocusableElements();
-        if (focusableElements.length === 0) return;
-
-        if (e.shiftKey) {
-          // Shift + Tab (backwards)
-          if (document.activeElement === firstFocusableElement.current) {
-            e.preventDefault();
-            lastFocusableElement.current?.focus();
-          }
-        } else {
-          // Tab (forwards)
-          if (document.activeElement === lastFocusableElement.current) {
-            e.preventDefault();
-            firstFocusableElement.current?.focus();
-          }
-        }
-        break;
-      
-      case 'Home':
-        e.preventDefault();
-        firstFocusableElement.current?.focus();
-        break;
-      
-      case 'End':
-        e.preventDefault();
-        lastFocusableElement.current?.focus();
-        break;
-    }
-  };
-
-  // Handle overlay click
-  const handleOverlayClick = (e: React.MouseEvent<HTMLDivElement>) => {
-    if (closeOnOverlayClick && onClose && e.target === e.currentTarget) {
-      onClose();
-    }
-  };
-
-  // Handle close button click
-  const handleCloseClick = () => {
-    if (onClose) {
-      onClose();
-    }
-  };
-
-  // Focus management
-  useEffect(() => {
-    if (isOpen) {
-      // Store the previously focused element
-      previousActiveElement.current = document.activeElement as HTMLElement;
-      
-      // Set up focusable elements
-      const focusableElements = getFocusableElements();
-      if (focusableElements.length > 0) {
-        firstFocusableElement.current = focusableElements[0];
-        lastFocusableElement.current = focusableElements[focusableElements.length - 1];
-      }
-
-      // Focus the initial element or first focusable element
-      setTimeout(() => {
-        if (initialFocusRef?.current) {
-          initialFocusRef.current.focus();
-        } else if (firstFocusableElement.current) {
-          firstFocusableElement.current.focus();
-        }
-      }, 100);
-
-      // Prevent body scroll
-      document.body.style.overflow = 'hidden';
-    } else {
-      // Restore body scroll
-      document.body.style.overflow = 'unset';
-      
-      // Return focus to the previously focused element
-      if (previousActiveElement.current) {
-        previousActiveElement.current.focus();
-      }
-    }
-
-    // Cleanup on unmount
-    return () => {
-      document.body.style.overflow = 'unset';
-    };
-  }, [isOpen, initialFocusRef]);
-
-  // Update focusable elements when children change
-  useEffect(() => {
-    if (isOpen) {
-      const focusableElements = getFocusableElements();
-      if (focusableElements.length > 0) {
-        firstFocusableElement.current = focusableElements[0];
-        lastFocusableElement.current = focusableElements[focusableElements.length - 1];
-      }
-    }
-  }, [isOpen, children]);
-
-  // Size classes
-  const sizeClasses = {
-    sm: 'max-w-sm',
-    md: 'max-w-md',
-    lg: 'max-w-lg',
-    xl: 'max-w-xl',
-    full: 'max-w-full mx-4'
-  };
-
-  if (!isOpen) return null;
-
-  return (
-    <div 
-      className="fixed inset-0 z-50 flex items-center justify-center bg-black/40 p-4"
-      onClick={handleOverlayClick}
-      role="dialog"
-      aria-modal="true"
-      aria-labelledby={title ? "modal-title" : undefined}
-      aria-describedby={description ? "modal-description" : undefined}
-    >
-      <div 
-        ref={modalRef}
-        className={`relative bg-white rounded-lg shadow-xl w-full ${sizeClasses[size]} max-h-[90vh] overflow-y-auto focus:outline-none ${className}`}
-        onKeyDown={handleKeyDown}
-        tabIndex={-1}
-      >
-        {/* Header with close button */}
-        {(title || showCloseButton) && (
-          <div className="flex items-center justify-between p-6 border-b border-gray-200">
-            {title && (
-              <h2 id="modal-title" className="text-lg font-semibold text-gray-900">
-                {title}
-              </h2>
-            )}
-            {showCloseButton && (
-              <button
-                ref={closeButtonRef}
-                onClick={handleCloseClick}
-                className="p-2 text-gray-400 hover:text-gray-600 hover:bg-gray-100 rounded-md transition-colors focus:outline-none focus:ring-2 focus:ring-[#15949C] focus:ring-offset-2"
-                aria-label="Close modal"
-              >
-                <X size={20} aria-hidden="true" />
-=======
 
 import * as React from "react";
 import { X } from "lucide-react";
@@ -256,31 +51,30 @@
   closeOnEscape = true,
   footer,
 }) => {
-  const handleOverlayClick = (e: React.MouseEvent) => {
-    if (closeOnOverlayClick && e.target === e.currentTarget) {
+  // Handle dialog state changes (close for any allowed reason)
+  const handleOpenChange = (open: boolean) => {
+    if (!open) {
       onClose();
     }
   };
 
-  const handleKeyDown = (e: React.KeyboardEvent) => {
-    if (closeOnEscape && e.key === "Escape") {
-      onClose();
-    }
-  };
-
-  if (!isOpen) return null;
-
   return (
-    <Dialog
-      open={isOpen}
-      onOpenChange={closeOnOverlayClick ? onClose : undefined}
-    >
+    <Dialog open={isOpen} onOpenChange={handleOpenChange}>
       <DialogContent
         className={cn("relative w-full", sizeClasses[size], className)}
-        onKeyDown={handleKeyDown}
-        onClick={handleOverlayClick}
+        // Prevent closing via Escape when disabled
+        onEscapeKeyDown={(e) => {
+          if (!closeOnEscape) {
+            e.preventDefault();
+          }
+        }}
+        // Control closing via overlay click
+        onPointerDownOutside={(e) => {
+          if (!closeOnOverlayClick) {
+            e.preventDefault();
+          }
+        }}
       >
-        {/* Header */}
         {(title || showCloseButton) && (
           <div className="flex items-center justify-between border-b pb-4 mb-4">
             <div className="flex-1">
@@ -302,36 +96,16 @@
                 aria-label="Close modal"
               >
                 <X className="h-5 w-5" />
->>>>>>> 3cfce1e9
               </button>
             )}
           </div>
         )}
-<<<<<<< HEAD
-        
-        {/* Description for screen readers */}
-        {description && (
-          <p id="modal-description" className="sr-only">
-            {description}
-          </p>
-        )}
-        
-        {/* Content */}
-        <div className="p-6">
-          {children}
-        </div>
-      </div>
-    </div>
-=======
 
-        {/* Content */}
         <div className="flex-1 overflow-y-auto">{children}</div>
 
-        {/* Footer */}
         {footer && <div className="border-t pt-4 mt-4">{footer}</div>}
       </DialogContent>
     </Dialog>
->>>>>>> 3cfce1e9
   );
 };
 
