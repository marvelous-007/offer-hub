"use client";

import { useRouter } from "next/navigation";
<<<<<<< HEAD
=======
import { Award, CheckCircle, Clock, MapPin, Send, Star } from "lucide-react";

>>>>>>> 806c7352
import { Avatar, AvatarFallback, AvatarImage } from "@/components/ui/avatar";
import { Badge } from "@/components/ui/badge";
<<<<<<< HEAD
import { Star, MapPin, Clock, CheckCircle, Award, Send } from "lucide-react";
=======
import { Button } from "@/components/ui/button";
>>>>>>> 806c7352
import { FreelancerProfile } from "@/lib/mockData/freelancer-profile-mock";

interface ProfileHeaderProps {
  freelancer: FreelancerProfile;
}

export default function ProfileHeader({ freelancer }: ProfileHeaderProps) {
  const router = useRouter();
  
  const handleSendOffer = () => {
    router.push(`/talent/${freelancer.id}/send-offer`);
  };
  
  const renderStars = (rating: number) => {
    return Array.from({ length: 5 }, (_, i) => (
      <Star
        key={i}
        className={`w-4 h-4 ${
          i < Math.floor(rating)
            ? "fill-yellow-400 text-yellow-400"
            : i < rating
            ? "fill-yellow-400 text-yellow-400"
            : "text-gray-300"
        }`}
      />
    ));
  };

  return (
    <div className="bg-white rounded-lg shadow-sm border border-gray-200 p-6">
      <div className="flex flex-col md:flex-row gap-6">
        {/* Avatar and Basic Info */}
        <div className="flex flex-col md:flex-row items-start gap-4">
          <div className="relative">
            <Avatar className="w-24 h-24">
              <AvatarImage src={freelancer.avatar} alt={freelancer.name} />
              <AvatarFallback className="text-lg font-semibold">
                {freelancer.name.split(" ").map(n => n[0]).join("")}
              </AvatarFallback>
            </Avatar>
            {freelancer.isVerified && (
              <div className="absolute -bottom-1 -right-1 bg-blue-500 rounded-full p-1">
                <CheckCircle className="w-4 h-4 text-white" />
              </div>
            )}
          </div>
          
          <div className="flex-1">
            <div className="flex items-center gap-2 mb-2">
              <h1 className="text-2xl font-bold text-gray-900">{freelancer.name}</h1>
              {freelancer.isTopRated && (
                <Badge variant="secondary" className="bg-yellow-100 text-yellow-800">
                  <Award className="w-3 h-3 mr-1" />
                  Top Rated
                </Badge>
              )}
            </div>
            
            <p className="text-lg text-gray-700 mb-2">{freelancer.title}</p>
            
            <div className="flex items-center gap-4 text-sm text-gray-600 mb-3">
              <div className="flex items-center gap-1">
                <MapPin className="w-4 h-4" />
                {freelancer.location}
              </div>
              <div className="flex items-center gap-1">
                <Clock className="w-4 h-4" />
                {freelancer.lastActive}
              </div>
            </div>
            
            <div className="flex items-center gap-4 mb-4">
              <div className="flex items-center gap-1">
                {renderStars(freelancer.rating)}
                <span className="text-sm text-gray-600 ml-1">
                  {freelancer.rating} ({freelancer.reviewCount} reviews)
                </span>
              </div>
            </div>
          </div>
        </div>
        
        {/* Stats and Actions */}
        <div className="flex flex-col gap-4 md:ml-auto">
          <div className="flex flex-col gap-2">
            <div className="text-2xl font-bold text-gray-900">
              ${freelancer.hourlyRate}/hr
            </div>
            <div className="text-sm text-gray-600">
              ${freelancer.totalEarned.toLocaleString()} total earned
            </div>
            <div className="text-sm text-gray-600">
              {freelancer.completionRate}% completion rate
            </div>
          </div>
          
          <div className="flex flex-col gap-2">
            <Button 
              onClick={handleSendOffer}
              className="w-full bg-teal-600 hover:bg-teal-700 text-white"
            >
              <Send className="w-4 h-4 mr-2" />
              Send Offer
            </Button>
            <Button variant="outline" className="w-full">
              Contact
            </Button>
          </div>
        </div>
      </div>
      
      {/* Bio */}
      <div className="mt-6 pt-6 border-t border-gray-200">
        <p className="text-gray-700 leading-relaxed">{freelancer.bio}</p>
      </div>
    </div>
  );
}<|MERGE_RESOLUTION|>--- conflicted
+++ resolved
@@ -1,18 +1,11 @@
 "use client";
 
 import { useRouter } from "next/navigation";
-<<<<<<< HEAD
-=======
 import { Award, CheckCircle, Clock, MapPin, Send, Star } from "lucide-react";
 
->>>>>>> 806c7352
 import { Avatar, AvatarFallback, AvatarImage } from "@/components/ui/avatar";
 import { Badge } from "@/components/ui/badge";
-<<<<<<< HEAD
-import { Star, MapPin, Clock, CheckCircle, Award, Send } from "lucide-react";
-=======
 import { Button } from "@/components/ui/button";
->>>>>>> 806c7352
 import { FreelancerProfile } from "@/lib/mockData/freelancer-profile-mock";
 
 interface ProfileHeaderProps {
