--- conflicted
+++ resolved
@@ -1,6 +1,6 @@
 "use client";
 
-<<<<<<< HEAD
+
 import { useFreelancerSteps } from '@/hooks/use-freelancer-steps'
 import UserSelectJobType from './user-select-job-type'
 
@@ -20,7 +20,7 @@
   { key: 'user-profile-photo-active-and-focus-state', component: null },  // to be implemented
   { key: 'user-profile-set-up-preview', component: null },  // to be implemented  
 ]
-=======
+
 import { useFreelancerSteps } from "@/hooks/use-freelancer-steps";
 import UserAddWorkExperienceDefaultState from "./user-add-work-experience-default-state";
 import Header from "../header";
@@ -48,21 +48,21 @@
   { key: "user-profile-photo-active-and-focus-state", component: null }, // to be implemented
   { key: "user-profile-set-uo-preview", component: null }, // to be implemented
 ];
->>>>>>> 6a7d491f
+
 
 export default function StepsController() {
   const { currentStep, nextStep, prevStep } = useFreelancerSteps();
   const StepComponent = steps[currentStep]?.component;
 
   return (
-<<<<<<< HEAD
+
     <>
       {StepComponent ? <StepComponent /> : <p>This step is not yet implemented.</p>}
 
-=======
+
     <section className="flex flex-col gap-y-16 min-h-svh">
       <Header />
->>>>>>> 6a7d491f
+
 
       <div className="mt-8 flex justify-between">
         <button onClick={prevStep} disabled={currentStep === 0}>
