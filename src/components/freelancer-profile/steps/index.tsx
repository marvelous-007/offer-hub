--- conflicted
+++ resolved
@@ -1,64 +1,36 @@
-<<<<<<< HEAD
 'use client';
 
 import { useFreelancerSteps } from '@/hooks/use-freelancer-steps';
-import UserAddWorkExperience from '@/components/freelancer-profile/steps/user-add-work-experience';
+import UserAddWorkExperienceDefaultState from './user-add-work-experience-default-state';
 import UserSetHourlyRateActiveState from './user-set-hourly-rate-active-state';
+import Header from '../header';
 
 const steps = [
   { key: 'user-choose-role', component: null }, // to be implemented
   { key: 'user-select-job-type', component: null }, // to be implemented
   { key: 'user-select-interested-category', component: null }, // to be implemented
-  { key: 'user-add-work-experience', component: <UserAddWorkExperience /> },
+  { key: 'user-add-work-experience', component: null }, // to be implemented
   { key: 'user-add-work-experience-active-state', component: null }, // to be implemented
   {
     key: 'user-add-work-experience-active-state-not-in-focus',
     component: null,
   }, // to be implemented
-  { key: 'user-add-work-experience-default-state', component: null }, // to be implemented
+  {
+    key: 'user-add-work-experience-default-state',
+    component: <UserAddWorkExperienceDefaultState />,
+  },
+
   { key: 'user-add-education-default-state', component: null }, // to be implemented
   {
     key: 'user-set-hourly-rate-active-state',
     component: <UserSetHourlyRateActiveState />,
   },
-  { key: 'user-set-hourly-rate-active-state-not-in-focus', component: null }, // to be implemented
-  { key: 'user-set-hourly-rate-default-state', component: null }, // to be implemented
   { key: 'user-choose-languaje-active-state', component: null }, // to be implemented
   { key: 'user-write-bio', component: null }, // to be implemented
   { key: 'user-enter-service-fee', component: null }, // to be implemented
   { key: 'user-setting-up-account-profile-active-state', component: null }, // to be implemented
   { key: 'user-profile-photo-active-and-focus-state', component: null }, // to be implemented
   { key: 'user-profile-set-uo-preview', component: null }, // to be implemented
-=======
-"use client";
-
-import { useFreelancerSteps } from "@/hooks/use-freelancer-steps";
-import UserAddWorkExperienceDefaultState from "./user-add-work-experience-default-state";
-import Header from "../header";
-
-const steps = [
-  { key: "user-choose-role", component: null }, // to be implemented
-  { key: "user-select-job-type", component: null }, // to be implemented
-  { key: "user-select-interested-category", component: null }, // to be implemented
-  { key: "user-add-work-experience", component: null }, // to be implemented
-  { key: "user-add-work-experience-active-state", component: null }, // to be implemented
-  {
-    key: "user-add-work-experience-active-state-not-in-focus",
-    component: null,
-  }, // to be implemented
-  {
-    key: "user-add-work-experience-default-state",
-    component: <UserAddWorkExperienceDefaultState />,
-  },
-
-  { key: "user-add-education-default-state", component: null }, // to be implemented
-  { key: "user-choose-languaje-active-state", component: null }, // to be implemented
-  { key: "user-write-bio", component: null }, // to be implemented
-  { key: "user-enter-service-fee", component: null }, // to be implemented
-  { key: "user-setting-up-account-profile-active-state", component: null }, // to be implemented
-  { key: "user-profile-photo-active-and-focus-state", component: null }, // to be implemented
-  { key: "user-profile-set-uo-preview", component: null }, // to be implemented
->>>>>>> 31a2ebed
 ];
 
 export default function StepsController() {
@@ -66,7 +38,7 @@
   const StepComponent = steps[currentStep]?.component;
 
   return (
-    <section className="flex flex-col gap-y-16 min-h-svh">
+    <section className='flex flex-col gap-y-16 min-h-svh'>
       <Header />
 
       <div className='mt-8 flex justify-between'>
@@ -77,10 +49,7 @@
           Next
         </button>
       </div>
-<<<<<<< HEAD
-    </>
-=======
-      <div className="flex-1 flex">
+      <div className='flex-1 flex'>
         {StepComponent ? (
           StepComponent
         ) : (
@@ -89,6 +58,5 @@
       </div>
       {/* <UserAddWorkExperienceDefaultState /> */}
     </section>
->>>>>>> 31a2ebed
   );
 }