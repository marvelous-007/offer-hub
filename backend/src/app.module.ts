import { Module } from "@nestjs/common";
import { TypeOrmModule } from "@nestjs/typeorm";
import { config } from "dotenv";

config(); // Load .env file

//=======================================
//               Entities
//=======================================
import { Achievement } from "./modules/achievements/entity";
import { ActivityLogs } from "./modules/activity-logs/entity";
import { AuthLog } from "./modules/auth-logs/entity";
import { Category } from "./modules/categories/entity";
import { Certification } from "./modules/certifications/entity";
import { Conversation } from "./modules/conversations/entity";
import { ConversationParticipant } from "./modules/conversation-participants/entity";
import { FreelancerSkill } from "./modules/freelancer-skills/entity";
import { Message } from "./modules/messages/entity";
import { Notification } from "./modules/notifications/entity";
import { PortfolioItem } from "./modules/portfolio-items/entity";
import { Project } from "./modules/projects/entity";
import { Rating } from "./modules/ratings/entity";
import { Skill } from "./modules/skills/entity";
import { Transaction } from "./modules/transactions/entity";
import { User } from "./modules/users/entity";
import { UserAchievement } from "./modules/user-achievements/entity";
import { UserProfile } from "./modules/user-profiles/entity";
import { Service } from "./modules/services/entity";
import { ServiceCategory } from "./modules/service-categories/entity";
import { DisputeEntity } from "./modules/disputes/disputes.entity";

//=======================================
//               Modules
//=======================================

import { ActivityLogsModule } from "./modules/activity-logs/module";
import { AuthLogsModule } from "./modules/auth-logs/module";
import { CategoriesModule } from "./modules/categories/module";
import { CertificationsModule } from "./modules/certifications/module";
import { ConversationsModule } from "./modules/conversations/module";
import { ConversationParticipantsModule } from "./modules/conversation-participants/module";
import { FreelancerSkillsModule } from "./modules/freelancer-skills/module";
import { MessagesModule } from "./modules/messages/module";
import { NotificationsModule } from "./modules/notifications/module";
import { PortfolioItemsModule } from "./modules/portfolio-items/module";
import { ProjectsModule } from "./modules/projects/module";
import { RatingsModule } from "./modules/ratings/module";
import { SkillsModule } from "./modules/skills/module";
import { TransactionsModule } from "./modules/transactions/module";
import { UsersModule } from "./modules/users/module";
import { UserAchievementsModule } from "./modules/user-achievements/module";
import { UserProfileModule } from "./modules/user-profiles/module";
import { AchievementsModule } from "./modules/achievements/module";
import { ServicesModule } from "./modules/services/module";
import { ServiceCategoriesModule } from "./modules/service-categories/module";
import { DisputesModule } from "./modules/disputes/disputes.module";
<<<<<<< HEAD
import { VerificationsModule } from "./modules/verification/verification.module";
=======
import { InvoiceModule } from './modules/invoices/module';
>>>>>>> 0bb4047b

@Module({
  imports: [
    TypeOrmModule.forRoot({
      type: "postgres",
      host:
        process.env.DATABASE_HOST ||
        (process.env.DOCKER_ENV ? "offer_hub_database" : "localhost"),
        port: parseInt(process.env.DATABASE_PORT || "5432", 10),
        username: process.env.DATABASE_USER || "offerhub_admin",
        password: process.env.DATABASE_PASSWORD || "offerhub_pass",
        database: process.env.DATABASE_NAME || "offer_hub_database",
      entities: [
        Achievement,
        ActivityLogs,
        AuthLog,
        Category,
        Certification,
        Conversation,
        ConversationParticipant,
        FreelancerSkill,
        Message,
        Notification,
        PortfolioItem,
        Project,
        Rating,
        Skill,
        Transaction,
        User,
        UserAchievement,
        UserProfile,
        Service,
        ServiceCategory,
        DisputeEntity,
      ],
      synchronize: true,
      autoLoadEntities: true,
    }),
    ActivityLogsModule,
    AuthLogsModule,
    CategoriesModule,
    CertificationsModule,
    ConversationsModule,
    ConversationParticipantsModule,
    FreelancerSkillsModule,
    MessagesModule,
    NotificationsModule,
    PortfolioItemsModule,
    ProjectsModule,
    RatingsModule,
    SkillsModule,
    TransactionsModule,
    UsersModule,
    UserAchievementsModule,
    UserProfileModule,
    AchievementsModule,
    ServicesModule,
    ServiceCategoriesModule,
    DisputesModule,
<<<<<<< HEAD
    VerificationsModule
=======
    InvoiceModule,
>>>>>>> 0bb4047b
  ],
})
export class AppModule {}<|MERGE_RESOLUTION|>--- conflicted
+++ resolved
@@ -54,11 +54,9 @@
 import { ServicesModule } from "./modules/services/module";
 import { ServiceCategoriesModule } from "./modules/service-categories/module";
 import { DisputesModule } from "./modules/disputes/disputes.module";
-<<<<<<< HEAD
 import { VerificationsModule } from "./modules/verification/verification.module";
-=======
 import { InvoiceModule } from './modules/invoices/module';
->>>>>>> 0bb4047b
+
 
 @Module({
   imports: [
@@ -118,11 +116,8 @@
     ServicesModule,
     ServiceCategoriesModule,
     DisputesModule,
-<<<<<<< HEAD
-    VerificationsModule
-=======
+    VerificationsModule,
     InvoiceModule,
->>>>>>> 0bb4047b
   ],
 })
 export class AppModule {}