import { Module } from '@nestjs/common';
import { TypeOrmModule } from '@nestjs/typeorm';
import { ActivityLogsModule } from './activity-logs.module';
import { RatingsModule } from './ratings.module';
import { ActivityLogs } from './entities';
import { Rating } from './entities/ratings.entity';
import { UserAchievement } from './entities/user-achievements.entity';
import { UserAchievementsModule } from './user-achievements.module';
// Commented out since the files do not exist
// import { User } from './entities/user.entity';
// import { Project } from './entities/project.entity';


@Module({
  imports: [
    TypeOrmModule.forRoot({
      type: 'postgres',
      host: 'localhost',
      port: 5432,
      username: 'admin',
      password: 'admin',
      database: 'offerhub',
<<<<<<< HEAD
      entities: [Rating, UserAchievement],
      synchronize: true,
    }),
    RatingsModule,
    UserAchievementsModule
=======
      entities: [ActivityLogs, Rating],
      synchronize: true,
    }),
    ActivityLogsModule, RatingsModule
>>>>>>> 732c8ca5
  ],
})
export class AppModule {}<|MERGE_RESOLUTION|>--- conflicted
+++ resolved
@@ -20,18 +20,10 @@
       username: 'admin',
       password: 'admin',
       database: 'offerhub',
-<<<<<<< HEAD
-      entities: [Rating, UserAchievement],
+      entities: [ActivityLogs, Rating, UserAchievement],
       synchronize: true,
     }),
-    RatingsModule,
-    UserAchievementsModule
-=======
-      entities: [ActivityLogs, Rating],
-      synchronize: true,
-    }),
-    ActivityLogsModule, RatingsModule
->>>>>>> 732c8ca5
+    ActivityLogsModule, RatingsModule,UserAchievementsModule
   ],
 })
 export class AppModule {}