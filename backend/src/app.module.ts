import { Module } from '@nestjs/common';
import { TypeOrmModule } from '@nestjs/typeorm';
import { ActivityLogsModule } from './activity-logs.module';
import { RatingsModule } from './ratings.module';
import { ActivityLogs } from './entities';
import { Rating } from './entities/ratings.entity';
<<<<<<< HEAD
import { UserProfileModule } from './modules/user-profile.module';
import { UserProfile } from './entities/user-profiles.entity';

=======
import { UserAchievement } from './entities/user-achievements.entity';
import { UserAchievementsModule } from './user-achievements.module';
import { CategoryModule } from './category.module';
import { Category } from './entities/categories.entity';
>>>>>>> 39fa30be
// Commented out since the files do not exist
// import { User } from './entities/user.entity';
// import { Project } from './entities/project.entity';


@Module({
  imports: [
    TypeOrmModule.forRoot({
      type: 'postgres',
      host: 'localhost',
      port: 5432,
      username: 'admin',
      password: 'admin',
      database: 'offerhub',
<<<<<<< HEAD
      entities: [Rating, UserProfile],
      synchronize: true,
    }),
    RatingsModule,
    UserProfileModule,
=======
      entities: [ActivityLogs, Rating, UserAchievement, Category],
      synchronize: true,
    }),
    ActivityLogsModule, RatingsModule,UserAchievementsModule, CategoryModule
>>>>>>> 39fa30be
  ],
})
export class AppModule { }<|MERGE_RESOLUTION|>--- conflicted
+++ resolved
@@ -4,16 +4,15 @@
 import { RatingsModule } from './ratings.module';
 import { ActivityLogs } from './entities';
 import { Rating } from './entities/ratings.entity';
-<<<<<<< HEAD
+
 import { UserProfileModule } from './modules/user-profile.module';
 import { UserProfile } from './entities/user-profiles.entity';
 
-=======
 import { UserAchievement } from './entities/user-achievements.entity';
 import { UserAchievementsModule } from './user-achievements.module';
 import { CategoryModule } from './category.module';
 import { Category } from './entities/categories.entity';
->>>>>>> 39fa30be
+
 // Commented out since the files do not exist
 // import { User } from './entities/user.entity';
 // import { Project } from './entities/project.entity';
@@ -28,18 +27,10 @@
       username: 'admin',
       password: 'admin',
       database: 'offerhub',
-<<<<<<< HEAD
-      entities: [Rating, UserProfile],
+      entities: [ActivityLogs, Rating, UserProfile, UserAchievement, Category],
       synchronize: true,
     }),
-    RatingsModule,
-    UserProfileModule,
-=======
-      entities: [ActivityLogs, Rating, UserAchievement, Category],
-      synchronize: true,
-    }),
-    ActivityLogsModule, RatingsModule,UserAchievementsModule, CategoryModule
->>>>>>> 39fa30be
+    ActivityLogsModule, RatingsModule,UserAchievementsModule, CategoryModule, UserProfileModule
   ],
 })
 export class AppModule { }