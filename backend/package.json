{
  "name": "offer-hub-backend",
  "version": "1.0.0",
  "main": "dist/main.js",
  "scripts": {
    "start": "node dist/main.js",
    "start:dev": "nest start --watch",
    "build": "nest build",
    "lint": "eslint . --ext .ts",
    "format": "prettier --write \"src/**/*.ts\"",
    "docker:up": "docker-compose up -d",
    "docker:down": "docker-compose down"
  },
  "dependencies": {
<<<<<<< HEAD
    "@aws-sdk/client-s3": "^3.772.0",
    "@aws-sdk/lib-storage": "^3.772.0",
    "@aws-sdk/s3-request-presigner": "^3.772.0",
    "@nestjs/common": "^11.0.0",
    "@nestjs/config": "^4.0.1",
    "@nestjs/core": "^11.0.0",
    "@nestjs/event-emitter": "^3.0.1",
=======
    "@nestjs/common": "^11.0.12",
    "@nestjs/config": "^4.0.1",
    "@nestjs/core": "^11.0.12",
>>>>>>> 0bb4047b
    "@nestjs/platform-express": "^11.0.0",
    "@nestjs/swagger": "^11.0.7",
    "@nestjs/typeorm": "^11.0.0",
    "chalk": "^5.4.1",
    "class-transformer": "^0.5.1",
    "class-validator": "^0.14.1",
    "dotenv": "^16.4.7",
    "figlet": "^1.8.0",
    "gradient-string": "^3.0.0",
    "minio": "^8.0.5",
    "pdfkit": "^0.16.0",
    "pg": "^8.10.0",
    "puppeteer": "^24.4.0",
    "reflect-metadata": "^0.2.2",
    "typeorm": "^0.3.21"
  },
  "devDependencies": {
    "@nestjs/cli": "^11.0.0",
    "@nestjs/testing": "^11.0.0",
    "@types/express": "^5.0.0",
    "@types/multer": "^1.4.12",
    "@types/node": "^22.13.5",
    "eslint": "^8.0.0",
    "prettier": "^3.0.0",
    "typescript": "^5.7.3"
  }
}<|MERGE_RESOLUTION|>--- conflicted
+++ resolved
@@ -12,19 +12,13 @@
     "docker:down": "docker-compose down"
   },
   "dependencies": {
-<<<<<<< HEAD
     "@aws-sdk/client-s3": "^3.772.0",
     "@aws-sdk/lib-storage": "^3.772.0",
     "@aws-sdk/s3-request-presigner": "^3.772.0",
-    "@nestjs/common": "^11.0.0",
-    "@nestjs/config": "^4.0.1",
-    "@nestjs/core": "^11.0.0",
     "@nestjs/event-emitter": "^3.0.1",
-=======
     "@nestjs/common": "^11.0.12",
     "@nestjs/config": "^4.0.1",
     "@nestjs/core": "^11.0.12",
->>>>>>> 0bb4047b
     "@nestjs/platform-express": "^11.0.0",
     "@nestjs/swagger": "^11.0.7",
     "@nestjs/typeorm": "^11.0.0",
