--- conflicted
+++ resolved
@@ -6,14 +6,12 @@
         check_rate_limit, set_total_disputes, ARBITRATOR, DISPUTES, DISPUTE_TIMEOUT,
         ESCROW_CONTRACT, FEE_MANAGER,
     },
-<<<<<<< HEAD
-    types::{DisputeData, DisputeLevel, DisputeOutcome, DisputeStatus, Error, Evidence},
-=======
+
     types::{
         AllDisputeDataExport, DisputeData, DisputeDataExport, DisputeLevel, DisputeOutcome,
         DisputeStatus, DisputeSummary, Error, Evidence,
     },
->>>>>>> 93c72e82
+
     validation::{
         validate_add_evidence, validate_address, validate_open_dispute, validate_timeout_duration,
     },
