use crate::access::{
    add_moderator as add_moderator_impl, remove_moderator as remove_moderator_impl,
    transfer_admin as transfer_admin_impl,
};
use crate::analytics::{generate_user_rating_data, get_platform_analytics};
use crate::events::{emit_feedback_submitted, emit_rating_stats_updated, emit_rating_submitted};
use crate::incentives::{check_rating_incentives, claim_incentive_reward as claim_incentive_impl};
use crate::moderation::{
    auto_moderate_feedback, moderate_feedback as moderate_feedback_impl,
    report_feedback as report_feedback_impl,
};
use crate::restrictions::{
    check_and_apply_restrictions, check_restriction_status, get_user_privileges,
};
use crate::storage::{
    add_user_feedback_id, check_rate_limit, get_admin, get_feedback, get_reputation_contract,
    get_user_feedback_ids, get_user_rating_history, get_user_rating_stats, increment_platform_stat,
    increment_rating_count, reset_rate_limit, save_admin, save_feedback, save_rating,
    save_rating_threshold, save_reputation_contract, save_user_rating_stats, set_rate_limit_bypass,
    set_total_rating,
};
use crate::error::Error;
use crate::types::{
<<<<<<< HEAD
    require_auth, AllRatingDataExport, Feedback, HealthCheckResult, Rating,
=======

    Error, Rating, RatingStats, Feedback, UserRatingData, RatingThreshold, HealthCheckResult,
    require_auth, ContractConfig, CONTRACT_CONFIG, DEFAULT_MAX_RATING_PER_DAY, DEFAULT_MAX_FEEDBACK_LENGTH,
    DEFAULT_MIN_RATING, DEFAULT_MAX_RATING, DEFAULT_RATE_LIMIT_CALLS, DEFAULT_RATE_LIMIT_WINDOW_HOURS,
    DEFAULT_AUTO_MODERATION_ENABLED, DEFAULT_RESTRICTION_THRESHOLD, DEFAULT_WARNING_THRESHOLD,
    DEFAULT_TOP_RATED_THRESHOLD
    require_auth, AllRatingDataExport, Error, Feedback, HealthCheckResult, Rating,
>>>>>>> 93dcfbbd
    RatingDataExport, RatingStats, RatingThreshold, UserRatingData, UserRatingSummary

};
use crate::validation::{validate_report_feedback, validate_submit_rating};
use soroban_sdk::{Address, Env, IntoVal, String, Symbol, Vec};

pub struct RatingContract;

impl RatingContract {
    pub fn init(env: Env, admin: Address) -> Result<(), Error> {
        save_admin(&env, &admin);

        
        // Initialize contract configuration
        let contract_config = ContractConfig {
            max_rating_per_day: DEFAULT_MAX_RATING_PER_DAY,
            max_feedback_length: DEFAULT_MAX_FEEDBACK_LENGTH,
            min_rating: DEFAULT_MIN_RATING,
            max_rating: DEFAULT_MAX_RATING,
            rate_limit_calls: DEFAULT_RATE_LIMIT_CALLS,
            rate_limit_window_hours: DEFAULT_RATE_LIMIT_WINDOW_HOURS,
            auto_moderation_enabled: DEFAULT_AUTO_MODERATION_ENABLED,
            restriction_threshold: DEFAULT_RESTRICTION_THRESHOLD,
            warning_threshold: DEFAULT_WARNING_THRESHOLD,
            top_rated_threshold: DEFAULT_TOP_RATED_THRESHOLD,
        };
        env.storage().instance().set(&CONTRACT_CONFIG, &contract_config);
        



        // Initialize default thresholds
        let restriction_threshold = RatingThreshold {
            threshold_type: String::from_str(&env, "restriction"),
            value: DEFAULT_RESTRICTION_THRESHOLD,
        };
        save_rating_threshold(&env, &restriction_threshold);

        let warning_threshold = RatingThreshold {
            threshold_type: String::from_str(&env, "warning"),
            value: DEFAULT_WARNING_THRESHOLD,
        };
        save_rating_threshold(&env, &warning_threshold);

        let top_rated_threshold = RatingThreshold {
            threshold_type: String::from_str(&env, "top_rated"),
            value: DEFAULT_TOP_RATED_THRESHOLD,
        };
        save_rating_threshold(&env, &top_rated_threshold);

        
        // Health check system initialization removed for now
        


        // Initialize health check system
        // crate::health_check::initialize_health_check_system(&env)?;


        Ok(())
    }

    pub fn submit_rating(
        env: Env,
        caller: Address,
        rated_user: Address,
        contract_id: String,
        rating: u32, // Changed from u8 to u32
        feedback: String,
        work_category: String,
    ) -> Result<(), Error> {
        require_auth(&caller)?;
        // Rate limit: max 5 per hour per user
        let limit_type = String::from_str(&env, "submit_rating");
        // 3600 seconds
        check_rate_limit(&env, &caller, &limit_type, 5, 3600)?;

        // Comprehensive input validation
        validate_submit_rating(
            &env,
            &caller,
            &rated_user,
            &contract_id,
            rating,
            &feedback,
            &work_category,
        )?;

        // Generate unique IDs
        let rating_id = Self::generate_rating_id(&env, &caller, &rated_user, &contract_id);
        let feedback_id = Self::generate_feedback_id(&env, &rating_id);

        // Create rating record
        let rating_record = Rating {
            id: rating_id.clone(),
            rater: caller.clone(),
            rated_user: rated_user.clone(),
            contract_id: contract_id.clone(),
            rating,
            timestamp: env.ledger().timestamp(),
            work_category: work_category.clone(),
        };

        // Create feedback record
        let moderation_status = auto_moderate_feedback(&env, &feedback);
        let feedback_record = Feedback {
            id: feedback_id.clone(),
            rating_id: rating_id.clone(),
            rater: caller.clone(),
            rated_user: rated_user.clone(),
            contract_id: contract_id.clone(),
            feedback: feedback.clone(),
            timestamp: env.ledger().timestamp(),
            is_flagged: moderation_status != String::from_str(&env, "approved"),
            moderation_status,
        };

        // Save records
        save_rating(&env, &rating_record);
        save_feedback(&env, &feedback_record);

        // Add feedback to user's feedback list for easy retrieval
        // Store feedback ID for user indexing
        add_user_feedback_id(&env, &rated_user, &feedback_id);

        // Update statistics
        Self::update_user_statistics(&env, &rated_user, rating)?;

        // Check and apply restrictions based on new rating
        check_and_apply_restrictions(&env, &rated_user)?;

        // Update platform statistics
        increment_platform_stat(&env, &String::from_str(&env, "total_ratings"));
        increment_platform_stat(&env, &String::from_str(&env, "total_feedback"));
        let total_ratings = increment_rating_count(&env);

        // Emit events
        emit_rating_submitted(
            &env,
            &caller,
            &rated_user,
            &contract_id,
            rating,
            &rating_id,
            &total_ratings,
        );
        emit_feedback_submitted(&env, &caller, &rated_user, &feedback_id, &contract_id);

        Ok(())
    }

    // Admin: toggle rate limit bypass for a user
    pub fn set_rate_limit_bypass(
        env: Env,
        admin: Address,
        user: Address,
        bypass: bool,
    ) -> Result<(), Error> {
        set_rate_limit_bypass(&env, &admin, &user, bypass)
    }

    // Admin: reset a user's rate limit window for a type
    pub fn reset_rate_limit(
        env: Env,
        admin: Address,
        user: Address,
        limit_type: String,
    ) -> Result<(), Error> {
        // simple admin auth
        if get_admin(&env) != admin {
            return Err(Error::Unauthorized);
        }
        reset_rate_limit(&env, &user, &limit_type);
        Ok(())
    }

    pub fn get_user_rating_stats(env: Env, user: Address) -> Result<RatingStats, Error> {
        get_user_rating_stats(&env, &user)
    }

    pub fn get_user_feedback(env: Env, user: Address, limit: u32) -> Result<Vec<Feedback>, Error> {
        // Get all feedback IDs for the user from storage
        let feedback_ids = get_user_feedback_ids(&env, &user);
        let mut feedbacks = Vec::new(&env);

        // Fetch actual feedback objects and limit results
        let total_count = feedback_ids.len();
        let limit = if limit == 0 {
            total_count
        } else {
            u32::min(limit, total_count)
        };

        for i in 0..limit {
            if let Some(feedback_id) = feedback_ids.get(i) {
                if let Ok(feedback) = get_feedback(&env, &feedback_id) {
                    feedbacks.push_back(feedback);
                }
            }
        }

        Ok(feedbacks)
    }

    pub fn get_user_rating_data(env: Env, user: Address) -> Result<UserRatingData, Error> {
        generate_user_rating_data(&env, &user)
    }

    pub fn get_user_rating_summary(env: &Env, user: Address) -> Result<UserRatingSummary, Error> {
    // Fetch rating stats and data
    let rating_stats = get_user_rating_stats(&env, &user)?;
    let rating_data = generate_user_rating_data(&env, &user)?;
    let recent_rating = get_user_rating_history(&env, &user, 5u32, 0u32); //get last 5 recent ratings


    // Format recent ratings as Vec<Vec<String>>
    let mut recent_ratings = Vec::new(&env);
    
    for rating in recent_rating.iter() {
        let rating_tuple  = (
            rating.id.clone(),
            rating.rater,
            rating.rated_user,
            rating.contract_id.clone(),
            rating.rating,
            rating.timestamp,
            rating.work_category.clone(),
        );

        recent_ratings.push_back(rating_tuple);
    }

    // Construct formatted summary
    let summary = UserRatingSummary {
        user: rating_stats.user,
        total_ratings: rating_stats.total_ratings,
        average_rating: rating_stats.average_rating, 
        five_star_count: rating_stats.five_star_count,
        four_star_count: rating_stats.four_star_count,
        three_star_count: rating_stats.three_star_count,
        two_star_count: rating_stats.two_star_count,
        one_star_count: rating_stats.two_star_count,
        last_updated: rating_stats.last_updated,
        recent_ratings: recent_ratings,
        rating_trend: rating_data.rating_trend,
        achievement_eligible: rating_data.achievement_eligible,
        restriction_status: rating_data.restriction_status,
    };

    Ok(summary)
}

    pub fn get_user_rating_history(
        env: Env,
        user: Address,
        limit: u32,
        offset: u32,
    ) -> Result<Vec<Rating>, Error> {
        Ok(get_user_rating_history(&env, &user, limit, offset))
    }

    pub fn has_restrictions(env: Env, user: Address) -> Result<bool, Error> {
        Ok(check_restriction_status(&env, &user))
    }

    pub fn get_user_privileges(env: Env, user: Address) -> Result<Vec<String>, Error> {
        Ok(get_user_privileges(&env, &user))
    }

    pub fn report_feedback(
        env: Env,
        caller: Address,
        feedback_id: String,
        reason: String,
    ) -> Result<(), Error> {
        // Input validation
        validate_report_feedback(&env, &caller, &feedback_id, &reason)?;
        report_feedback_impl(&env, &caller, &feedback_id, &reason)
    }

    pub fn moderate_feedback(
        env: Env,
        caller: Address,
        feedback_id: String,
        action: String,
        reason: String,
    ) -> Result<(), Error> {
        moderate_feedback_impl(&env, &caller, &feedback_id, &action, &reason)
    }

    pub fn get_platform_analytics(env: Env) -> Result<Vec<(String, String)>, Error> {
        Ok(get_platform_analytics(&env))
    }

    pub fn check_rating_incentives(env: Env, user: Address) -> Result<Vec<String>, Error> {
        Ok(check_rating_incentives(&env, &user))
    }

    pub fn claim_incentive_reward(
        env: Env,
        caller: Address,
        incentive_type: String,
    ) -> Result<(), Error> {
        claim_incentive_impl(&env, &caller, &incentive_type)
    }

    pub fn update_reputation(env: Env, caller: Address, user: Address) -> Result<(), Error> {
        require_auth(&caller)?;

        // Get user's rating statistics
        let stats = get_user_rating_stats(&env, &user)?;

        // Try to get reputation contract address
        if let Ok(reputation_contract) = get_reputation_contract(&env) {
            // Check if user qualifies for reputation NFTs and try to mint them
            if stats.average_rating >= 480 && stats.total_ratings >= 20 {
                // Award top-rated NFT
                let _ = Self::try_mint_achievement_nft(
                    &env,
                    &reputation_contract,
                    &user,
                    &soroban_sdk::symbol_short!("toprated"),
                );

                crate::events::emit_achievement_earned(
                    &env,
                    &user,
                    &String::from_str(&env, "top_rated"),
                    stats.average_rating,
                );
            }

            if stats.total_ratings >= 50 && stats.average_rating >= 400 {
                // Award veteran NFT
                let _ = Self::try_mint_achievement_nft(
                    &env,
                    &reputation_contract,
                    &user,
                    &soroban_sdk::symbol_short!("veteran"),
                );

                crate::events::emit_achievement_earned(
                    &env,
                    &user,
                    &String::from_str(&env, "veteran"),
                    stats.total_ratings,
                );
            }

            if stats.total_ratings >= 10 {
                // Award milestone NFT for 10 completed ratings
                let _ = Self::try_mint_achievement_nft(
                    &env,
                    &reputation_contract,
                    &user,
                    &soroban_sdk::symbol_short!("tencontr"),
                );
            }

            if stats.five_star_count >= 5 {
                // Award 5 stars 5 times NFT
                let _ = Self::try_mint_achievement_nft(
                    &env,
                    &reputation_contract,
                    &user,
                    &soroban_sdk::symbol_short!("5stars5x"),
                );
            }
        } else {
            // If no reputation contract is set, just emit events
            if stats.average_rating >= 480 && stats.total_ratings >= 20 {
                crate::events::emit_achievement_earned(
                    &env,
                    &user,
                    &String::from_str(&env, "top_rated"),
                    stats.average_rating,
                );
            }

            if stats.total_ratings >= 50 && stats.average_rating >= 400 {
                crate::events::emit_achievement_earned(
                    &env,
                    &user,
                    &String::from_str(&env, "veteran"),
                    stats.total_ratings,
                );
            }
        }

        Ok(())
    }

    // Helper function to safely attempt NFT minting
    fn try_mint_achievement_nft(
        env: &Env,
        reputation_contract: &Address,
        user: &Address,
        nft_type: &soroban_sdk::Symbol,
    ) -> Result<(), Error> {
        let result: Result<(), soroban_sdk::InvokeError> = env.invoke_contract(
            reputation_contract,
            &soroban_sdk::symbol_short!("mint_achv"),
            soroban_sdk::vec![
                env,
                user.into_val(env),     // to
                nft_type.into_val(env), // nft_type
            ],
        );

        match result {
            Ok(_) => Ok(()),
            Err(_) => {
                // Log error but don't fail the entire operation
                Ok(())
            }
        }
    }

    pub fn add_moderator(env: Env, caller: Address, moderator: Address) -> Result<(), Error> {
        add_moderator_impl(&env, &caller, &moderator)
    }

    pub fn remove_moderator(env: Env, caller: Address, moderator: Address) -> Result<(), Error> {
        remove_moderator_impl(&env, &caller, &moderator)
    }

    pub fn set_rating_threshold(
        env: Env,
        caller: Address,
        threshold_type: String,
        value: u32,
    ) -> Result<(), Error> {
        crate::access::check_admin(&env, &caller)?;

        let threshold = RatingThreshold {
            threshold_type: threshold_type.clone(),
            value,
        };
        save_rating_threshold(&env, &threshold);

        Ok(())
    }

    pub fn set_reputation_contract(
        env: Env,
        caller: Address,
        contract_address: Address,
    ) -> Result<(), Error> {
        crate::access::check_admin(&env, &caller)?;
        save_reputation_contract(&env, &contract_address);
        Ok(())
    }

    pub fn get_admin(env: Env) -> Result<Address, Error> {
        Ok(get_admin(&env))
    }

    pub fn transfer_admin(env: Env, caller: Address, new_admin: Address) -> Result<(), Error> {
        transfer_admin_impl(&env, &caller, &new_admin)
    }

    // Helper functions
    fn generate_rating_id(
        env: &Env,
        _rater: &Address,
        _rated_user: &Address,
        _contract_id: &String,
    ) -> String {
        let _timestamp = env.ledger().timestamp();
        let _sequence = env.ledger().sequence();
        // Create a simple ID without format! macro
        String::from_str(env, "rating_id")
    }

    fn generate_feedback_id(env: &Env, _rating_id: &String) -> String {
        // Create a simple ID without format! macro
        String::from_str(env, "feedback_id")
    }

    fn update_user_statistics(env: &Env, user: &Address, new_rating: u32) -> Result<(), Error> {
        let mut stats = get_user_rating_stats(env, user).unwrap_or(RatingStats {
            user: user.clone(),
            total_ratings: 0,
            average_rating: 0,
            five_star_count: 0,
            four_star_count: 0,
            three_star_count: 0,
            two_star_count: 0,
            one_star_count: 0,
            last_updated: env.ledger().timestamp(),
        });

        // Update counts
        stats.total_ratings += 1;
        match new_rating {
            5 => stats.five_star_count += 1,
            4 => stats.four_star_count += 1,
            3 => stats.three_star_count += 1,
            2 => stats.two_star_count += 1,
            1 => stats.one_star_count += 1,
            _ => {} // Should not happen due to validation
        }

        // Calculate new average (multiply by 100 for precision)
        let total_points = (stats.five_star_count * 5)
            + (stats.four_star_count * 4)
            + (stats.three_star_count * 3)
            + (stats.two_star_count * 2)
            + stats.one_star_count;
        stats.average_rating = (total_points * 100) / stats.total_ratings;
        stats.last_updated = env.ledger().timestamp();

        save_user_rating_stats(env, &stats);
        emit_rating_stats_updated(env, user, stats.average_rating, stats.total_ratings);

        Ok(())
    }


    // Health check functions removed for now

    // Health check functions
    // pub fn health_check(env: Env) -> Result<HealthCheckResult, Error> {
    //     crate::health_check::perform_health_check(&env)
    // }

    // pub fn admin_health_check(env: Env, caller: Address) -> Result<HealthCheckResult, Error> {
    //     crate::health_check::admin_health_check(&env, &caller)
    // }

    pub fn increment_rating_count(env: &Env) -> u64 {
        crate::storage::increment_rating_count(&env)
    }


    pub fn get_last_health_check(env: Env) -> u64 {
        crate::storage::get_last_health_check(&env)
    }

    pub fn get_contract_version(env: Env) -> String {
        crate::storage::get_contract_version(&env)
    }

    pub fn set_config(env: Env, caller: Address, config: ContractConfig) -> Result<(), Error> {
        crate::access::check_admin(&env, &caller)?;
        
        // Validate config parameters
        validate_config(&config)?;
        
        env.storage().instance().set(&CONTRACT_CONFIG, &config);
        
        // Emit event
        env.events().publish(
            (soroban_sdk::symbol_short!("cfg_upd"), caller),
            (config.max_rating_per_day, config.max_feedback_length, config.auto_moderation_enabled),
        );
        
        Ok(())
    }

    pub fn get_config(env: Env) -> Result<ContractConfig, Error> {
        if !env.storage().instance().has(&CONTRACT_CONFIG) {
            return Err(Error::Unauthorized);
        }
        Ok(env.storage().instance().get(&CONTRACT_CONFIG).unwrap())
    }
}

// Helper function to validate config parameters
fn validate_config(config: &ContractConfig) -> Result<(), Error> {
    // Validate max rating per day (1-100)
    if config.max_rating_per_day < 1 || config.max_rating_per_day > 100 {
        return Err(Error::InvalidRating);
    }
    
    // Validate feedback length (10-5000 characters)
    if config.max_feedback_length < 10 || config.max_feedback_length > 5000 {
        return Err(Error::InvalidRating);
    }
    
    // Validate rating range
    if config.min_rating >= config.max_rating {
        return Err(Error::InvalidRating);
    }
    
    if config.min_rating < 1 || config.max_rating > 5 {
        return Err(Error::InvalidRating);
    }
    
    // Validate rate limit parameters
    if config.rate_limit_window_hours < 1 || config.rate_limit_window_hours > 168 {
        return Err(Error::InvalidRating);
    }
    
    if config.rate_limit_calls < 1 || config.rate_limit_calls > 1000 {
        return Err(Error::InvalidRating);
    }
    
    // Validate thresholds
    if config.restriction_threshold >= config.warning_threshold {
        return Err(Error::InvalidRating);
    }
    
    if config.warning_threshold >= config.top_rated_threshold {
        return Err(Error::InvalidRating);
    }
    
    Ok(())
}

    pub fn get_total_rating(env: &Env) -> u64 {
        crate::storage::get_total_rating(&env)
    }

    pub fn reset_total_rating(env: &Env, admin: Address) -> Result<(), Error> {
        admin.require_auth();
        if get_admin(&env) != admin {
            return Err(Error::Unauthorized);
        }

        set_total_rating(env, 0u64);

        env.events().publish(
            (Symbol::new(env, "dispute_count_reset"), admin.clone()),
            env.ledger().timestamp(),
        );
        Ok(())
    }

    // ==================== DATA EXPORT FUNCTIONS ====================

    /// Export rating data for a specific user (user themselves or admin)
    pub fn export_rating_data(
        env: Env,
        caller: Address,
        user: Address,
        limit: u32,
    ) -> Result<RatingDataExport, Error> {
        // Permission check: user can export their own data, or admin can export any user's data
        if caller != user {
            crate::access::check_admin(&env, &caller)?;
        } else {
            require_auth(&caller)?;
        }

        // Apply data size limit to prevent gas issues (max 50 items per export)
        let max_limit = 50u32;
        let actual_limit = if limit == 0 || limit > max_limit {
            max_limit
        } else {
            limit
        };

        let stats = get_user_rating_stats(&env, &user).unwrap_or(RatingStats {
            user: user.clone(),
            total_ratings: 0,
            average_rating: 0,
            five_star_count: 0,
            four_star_count: 0,
            three_star_count: 0,
            two_star_count: 0,
            one_star_count: 0,
            last_updated: env.ledger().timestamp(),
        });

        // Get user's rating history (limited)
        let ratings = get_user_rating_history(&env, &user, actual_limit, 0);

        // Get user's feedback (limited)
        let feedback_result = Self::get_user_feedback(env.clone(), user.clone(), actual_limit);
        let feedback = feedback_result.unwrap_or(Vec::new(&env));

        let data_size_limit_reached =
            ratings.len() >= actual_limit || feedback.len() >= actual_limit;

        let export_data = RatingDataExport {
            user_address: user.clone(),
            stats,
            ratings,
            feedback,
            export_timestamp: env.ledger().timestamp(),
            export_version: String::from_str(&env, "1.0"),
            data_size_limit_reached,
        };

        // Emit export event
        env.events().publish(
            (Symbol::new(&env, "rating_data_exported"), caller.clone()),
            (user, env.ledger().timestamp()),
        );

        Ok(export_data)
    }

    /// Export all platform rating data (admin only)
    pub fn export_all_rating_data(env: Env, admin: Address) -> Result<AllRatingDataExport, Error> {
        crate::access::check_admin(&env, &admin)?;

        let total_ratings = Self::get_total_rating(&env);
        let platform_stats = get_platform_analytics(&env);

        // Apply data size limit for platform stats (max 100 entries)
        let max_stats = 100usize;
        let data_size_limit_reached = platform_stats.len() as usize > max_stats;

        let limited_stats = if platform_stats.len() as usize > max_stats {
            let mut limited = Vec::new(&env);
            for i in 0..max_stats {
                if let Some(stat) = platform_stats.get(i as u32) {
                    limited.push_back(stat);
                }
            }
            limited
        } else {
            platform_stats
        };

        let export_data = AllRatingDataExport {
            total_ratings,
            platform_stats: limited_stats,
            export_timestamp: env.ledger().timestamp(),
            export_version: String::from_str(&env, "1.0"),
            data_size_limit_reached,
        };

        // Emit export event
        env.events().publish(
            (Symbol::new(&env, "all_rating_data_exported"), admin.clone()),
            env.ledger().timestamp(),
        );

        Ok(export_data)
    }
}
<|MERGE_RESOLUTION|>--- conflicted
+++ resolved
@@ -21,19 +21,14 @@
 };
 use crate::error::Error;
 use crate::types::{
-<<<<<<< HEAD
     require_auth, AllRatingDataExport, Feedback, HealthCheckResult, Rating,
-=======
-
-    Error, Rating, RatingStats, Feedback, UserRatingData, RatingThreshold, HealthCheckResult,
+    Rating, RatingStats, Feedback, UserRatingData, RatingThreshold, HealthCheckResult,
     require_auth, ContractConfig, CONTRACT_CONFIG, DEFAULT_MAX_RATING_PER_DAY, DEFAULT_MAX_FEEDBACK_LENGTH,
     DEFAULT_MIN_RATING, DEFAULT_MAX_RATING, DEFAULT_RATE_LIMIT_CALLS, DEFAULT_RATE_LIMIT_WINDOW_HOURS,
     DEFAULT_AUTO_MODERATION_ENABLED, DEFAULT_RESTRICTION_THRESHOLD, DEFAULT_WARNING_THRESHOLD,
-    DEFAULT_TOP_RATED_THRESHOLD
+    DEFAULT_TOP_RATED_THRESHOLD,
     require_auth, AllRatingDataExport, Error, Feedback, HealthCheckResult, Rating,
->>>>>>> 93dcfbbd
     RatingDataExport, RatingStats, RatingThreshold, UserRatingData, UserRatingSummary
-
 };
 use crate::validation::{validate_report_feedback, validate_submit_rating};
 use soroban_sdk::{Address, Env, IntoVal, String, Symbol, Vec};
