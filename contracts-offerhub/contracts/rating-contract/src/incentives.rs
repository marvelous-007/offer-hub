--- conflicted
+++ resolved
@@ -1,11 +1,7 @@
-<<<<<<< HEAD
-use crate::storage::{get_admin, get_incentive_record, get_reputation_contract, get_user_rating_stats, save_incentive_record};
-=======
 use crate::events::{emit_achievement_earned, emit_incentive_claimed};
 use crate::storage::{
     get_incentive_record, get_reputation_contract, get_user_rating_stats, save_incentive_record,
 };
->>>>>>> 93c72e82
 use crate::types::{Error, IncentiveRecord};
 use soroban_sdk::{symbol_short, Address, Env, IntoVal, String, Vec};
 
@@ -119,28 +115,18 @@
     nft_type: &soroban_sdk::Symbol,
 ) -> Result<(), Error> {
     let reputation_contract = get_reputation_contract(env)?;
-<<<<<<< HEAD
     let caller = get_admin(&env);
     
-=======
-
->>>>>>> 93c72e82
     // Make cross-contract call to mint achievement NFT
     let result: Result<(), soroban_sdk::InvokeError> = env.invoke_contract(
         &reputation_contract,
         &soroban_sdk::symbol_short!("mint_achv"),
         soroban_sdk::vec![
             env,
-<<<<<<< HEAD
             caller.into_val(env),       // caller (admin)
             user.into_val(env),         // to
             nft_type.into_val(env),     // nft_type
         ]
-=======
-            user.into_val(env),     // to
-            nft_type.into_val(env), // nft_type
-        ],
->>>>>>> 93c72e82
     );
 
     match result {
